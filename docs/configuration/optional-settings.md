# Optional Configuration Settings

## ADMINS

NetBox will email details about critical errors to the administrators listed here. This should be a list of (name, email) tuples. For example:

```
ADMINS = [
    ['Hank Hill', 'hhill@example.com'],
    ['Dale Gribble', 'dgribble@example.com'],
]
```

---

## BANNER_TOP

## BANNER_BOTTOM

Setting these variables will display content in a banner at the top and/or bottom of the page, respectively. HTML is allowed. To replicate the content of the top banner in the bottom banner, set:

```
BANNER_TOP = 'Your banner text'
BANNER_BOTTOM = BANNER_TOP
```

---

## BANNER_LOGIN

The value of this variable will be displayed on the login page above the login form. HTML is allowed.

---

## BASE_PATH

Default: None

The base URL path to use when accessing NetBox. Do not include the scheme or domain name. For example, if installed at http://example.com/netbox/, set:

```
BASE_PATH = 'netbox/'
```

---

## CACHE_TIMEOUT

Default: 900

The number of seconds to retain cache entries before automatically invalidating them.

---

## CHANGELOG_RETENTION

Default: 90

The number of days to retain logged changes (object creations, updates, and deletions). Set this to `0` to retain changes in the database indefinitely. (Warning: This will greatly increase database size over time.)

---

## CORS_ORIGIN_ALLOW_ALL

Default: False

If True, cross-origin resource sharing (CORS) requests will be accepted from all origins. If False, a whitelist will be used (see below).

---

## CORS_ORIGIN_WHITELIST

## CORS_ORIGIN_REGEX_WHITELIST

These settings specify a list of origins that are authorized to make cross-site API requests. Use `CORS_ORIGIN_WHITELIST` to define a list of exact hostnames, or `CORS_ORIGIN_REGEX_WHITELIST` to define a set of regular expressions. (These settings have no effect if `CORS_ORIGIN_ALLOW_ALL` is True.) For example:

```
CORS_ORIGIN_WHITELIST = [
    'https://example.com',
]
```

---

## DEBUG

Default: False

This setting enables debugging. This should be done only during development or troubleshooting. Never enable debugging on a production system, as it can expose sensitive data to unauthenticated users.

---

## DEVELOPER

Default: False

This parameter serves as a safeguard to prevent some potentially dangerous behavior, such as generating new database schema migrations. Set this to `True` **only** if you are actively developing the NetBox code base.

---

## DOCS_ROOT

Default: `$INSTALL_DIR/docs/`

The file path to NetBox's documentation. This is used when presenting context-sensitive documentation in the web UI. by default, this will be the `docs/` directory within the root NetBox installation path. (Set this to `None` to disable the embedded documentation.)

---

## EMAIL

In order to send email, NetBox needs an email server configured. The following items can be defined within the `EMAIL` setting:

* SERVER - Host name or IP address of the email server (use `localhost` if running locally)
* PORT - TCP port to use for the connection (default: 25)
* USERNAME - Username with which to authenticate
* PASSSWORD - Password with which to authenticate
* TIMEOUT - Amount of time to wait for a connection (seconds)
* FROM_EMAIL - Sender address for emails sent by NetBox

Email is sent from NetBox only for critical events. If you would like to test the email server configuration please use the django function [send_mail()](https://docs.djangoproject.com/en/stable/topics/email/#send-mail):

```
# python ./manage.py nbshell
>>> from django.core.mail import send_mail
>>> send_mail(
  'Test Email Subject',
  'Test Email Body',
  'noreply-netbox@example.com',
  ['users@example.com'],
  fail_silently=False
)
```

---

## EXEMPT_VIEW_PERMISSIONS

Default: Empty list

A list of models to exempt from the enforcement of view permissions. Models listed here will be viewable by all users and by anonymous users.

List models in the form `<app>.<model>`. For example:

```
EXEMPT_VIEW_PERMISSIONS = [
    'dcim.site',
    'dcim.region',
    'ipam.prefix',
]
```

To exempt _all_ models from view permission enforcement, set the following. (Note that `EXEMPT_VIEW_PERMISSIONS` must be an iterable.)

```
EXEMPT_VIEW_PERMISSIONS = ['*']
```

---

## ENFORCE_GLOBAL_UNIQUE

Default: False

Enforcement of unique IP space can be toggled on a per-VRF basis. To enforce unique IP space within the global table (all prefixes and IP addresses not assigned to a VRF), set `ENFORCE_GLOBAL_UNIQUE` to True.

---

## LOGGING

By default, all messages of INFO severity or higher will be logged to the console. Additionally, if `DEBUG` is False and email access has been configured, ERROR and CRITICAL messages will be emailed to the users defined in `ADMINS`.

The Django framework on which NetBox runs allows for the customization of logging, e.g. to write logs to file. Please consult the [Django logging documentation](https://docs.djangoproject.com/en/stable/topics/logging/) for more information on configuring this setting. Below is an example which will write all INFO and higher messages to a file:

```
LOGGING = {
    'version': 1,
    'disable_existing_loggers': False,
    'handlers': {
        'file': {
            'level': 'INFO',
            'class': 'logging.FileHandler',
            'filename': '/var/log/netbox.log',
        },
    },
    'loggers': {
        'django': {
            'handlers': ['file'],
            'level': 'INFO',
        },
    },
}
```

### Available Loggers

* `netbox.auth.*` - Authentication events
* `netbox.api.views.*` - Views which handle business logic for the REST API
* `netbox.reports.*` - Report execution (`module.name`)
* `netbox.scripts.*` - Custom script execution (`module.name`)
* `netbox.views.*` - Views which handle business logic for the web UI

---

## LOGIN_REQUIRED

Default: False

Setting this to True will permit only authenticated users to access any part of NetBox. By default, anonymous users are permitted to access most data in NetBox (excluding secrets) but not make any changes.

---

## LOGIN_TIMEOUT

Default: 1209600 seconds (14 days)

The liftetime (in seconds) of the authentication cookie issued to a NetBox user upon login.

---

## MAINTENANCE_MODE

Default: False

Setting this to True will display a "maintenance mode" banner at the top of every page.

---

## MAX_PAGE_SIZE

Default: 1000

An API consumer can request an arbitrary number of objects by appending the "limit" parameter to the URL (e.g. `?limit=1000`). This setting defines the maximum limit. Setting it to `0` or `None` will allow an API consumer to request all objects by specifying `?limit=0`.

---

## MEDIA_ROOT

Default: $BASE_DIR/netbox/media/

The file path to the location where media files (such as image attachments) are stored. By default, this is the `netbox/media/` directory within the base NetBox installation path.

---

## METRICS_ENABLED

Default: False

Toggle exposing Prometheus metrics at `/metrics`. See the [Prometheus Metrics](../../additional-features/prometheus-metrics/) documentation for more details.

---

## NAPALM_USERNAME

## NAPALM_PASSWORD

NetBox will use these credentials when authenticating to remote devices via the [NAPALM library](https://napalm-automation.net/), if installed. Both parameters are optional.

Note: If SSH public key authentication has been set up for the system account under which NetBox runs, these parameters are not needed.

---

## NAPALM_ARGS

A dictionary of optional arguments to pass to NAPALM when instantiating a network driver. See the NAPALM documentation for a [complete list of optional arguments](http://napalm.readthedocs.io/en/latest/support/#optional-arguments). An example:

```
NAPALM_ARGS = {
    'api_key': '472071a93b60a1bd1fafb401d9f8ef41',
    'port': 2222,
}
```

Note: Some platforms (e.g. Cisco IOS) require an argument named `secret` to be passed in addition to the normal password. If desired, you can use the configured `NAPALM_PASSWORD` as the value for this argument:

```
NAPALM_USERNAME = 'username'
NAPALM_PASSWORD = 'MySecretPassword'
NAPALM_ARGS = {
    'secret': NAPALM_PASSWORD,
    # Include any additional args here
}
```

---

## NAPALM_TIMEOUT

Default: 30 seconds

The amount of time (in seconds) to wait for NAPALM to connect to a device.

---

## PAGINATE_COUNT

Default: 50

Determine how many objects to display per page within each list of objects.

---

## PREFER_IPV4

Default: False

When determining the primary IP address for a device, IPv6 is preferred over IPv4 by default. Set this to True to prefer IPv4 instead.

---

<<<<<<< HEAD
## REMOTE_AUTH_ENABLED

Default: `False`

NetBox can be configured to support remote user authentication by inferring user authentication from an HTTP header set by the HTTP reverse proxy (e.g. nginx or Apache). Set this to `True` to enable this functionality. (Local authenitcation will still take effect as a fallback.)

---

## REMOTE_AUTH_BACKEND

Default: `'utilities.auth_backends.RemoteUserBackend'`

Python path to the custom [Django authentication backend](https://docs.djangoproject.com/en/stable/topics/auth/customizing/) to use for external user authentication, if not using NetBox's built-in backend. (Requires `REMOTE_AUTH_ENABLED`.)

---

## REMOTE_AUTH_HEADER

Default: `'HTTP_REMOTE_USER'`

When remote user authentication is in use, this is the name of the HTTP header which informs NetBox of the currently authenticated user. (Requires `REMOTE_AUTH_ENABLED`.)

---

## REMOTE_AUTH_AUTO_CREATE_USER

Default: `True`

If true, NetBox will automatically create local accounts for users authenticated via a remote service. (Requires `REMOTE_AUTH_ENABLED`.)

---

## REMOTE_AUTH_DEFAULT_GROUPS

Default: `[]` (Empty list)

The list of groups to assign a new user account when created using remote authentication. (Requires `REMOTE_AUTH_ENABLED`.)

---

## REMOTE_AUTH_DEFAULT_PERMISSIONS

Default: `[]` (Empty list)

The list of permissions to assign a new user account when created using remote authentication. (Requires `REMOTE_AUTH_ENABLED`.)
=======
## RELEASE_CHECK_TIMEOUT

Default: 86,400 (24 hours)

The number of seconds to retain the latest version that is fetched from the GitHub API before automatically invalidating it and fetching it from the API again. This must be set to at least one hour (3600 seconds).

---

## RELEASE_CHECK_URL

Default: None

The releases of this repository are checked to detect new releases, which are shown on the home page of the web interface. You can change this to your own fork of the NetBox repository, or set it to `None` to disable the check. The URL provided **must** be compatible with the GitHub API.

Use `'https://api.github.com/repos/netbox-community/netbox/releases'` to check for release in the official NetBox repository.
>>>>>>> dbbb2cda

---

## REPORTS_ROOT

Default: $BASE_DIR/netbox/reports/

The file path to the location where custom reports will be kept. By default, this is the `netbox/reports/` directory within the base NetBox installation path.

---

## SCRIPTS_ROOT

Default: $BASE_DIR/netbox/scripts/

The file path to the location where custom scripts will be kept. By default, this is the `netbox/scripts/` directory within the base NetBox installation path.

---

## SESSION_FILE_PATH

Default: None

Session data is used to track authenticated users when they access NetBox. By default, NetBox stores session data in the PostgreSQL database. However, this inhibits authentication to a standby instance of NetBox without write access to the database. Alternatively, a local file path may be specified here and NetBox will store session data as files instead of using the database. Note that the user as which NetBox runs must have read and write permissions to this path.

---

## STORAGE_BACKEND

Default: None (local storage)

The backend storage engine for handling uploaded files (e.g. image attachments). NetBox supports integration with the [`django-storages`](https://django-storages.readthedocs.io/en/stable/) package, which provides backends for several popular file storage services. If not configured, local filesystem storage will be used.

The configuration parameters for the specified storage backend are defined under the `STORAGE_CONFIG` setting.

---

## STORAGE_CONFIG

Default: Empty

A dictionary of configuration parameters for the storage backend configured as `STORAGE_BACKEND`. The specific parameters to be used here are specific to each backend; see the [`django-storages` documentation](https://django-storages.readthedocs.io/en/stable/) for more detail.

If `STORAGE_BACKEND` is not defined, this setting will be ignored.

---

## TIME_ZONE

Default: UTC

The time zone NetBox will use when dealing with dates and times. It is recommended to use UTC time unless you have a specific need to use a local time zone. [List of available time zones](https://en.wikipedia.org/wiki/List_of_tz_database_time_zones).

---

## Date and Time Formatting

You may define custom formatting for date and times. For detailed instructions on writing format strings, please see [the Django documentation](https://docs.djangoproject.com/en/stable/ref/templates/builtins/#date).

Defaults:

```
DATE_FORMAT = 'N j, Y'               # June 26, 2016
SHORT_DATE_FORMAT = 'Y-m-d'          # 2016-06-27
TIME_FORMAT = 'g:i a'                # 1:23 p.m.
SHORT_TIME_FORMAT = 'H:i:s'          # 13:23:00
DATETIME_FORMAT = 'N j, Y g:i a'     # June 26, 2016 1:23 p.m.
SHORT_DATETIME_FORMAT = 'Y-m-d H:i'  # 2016-06-27 13:23
```<|MERGE_RESOLUTION|>--- conflicted
+++ resolved
@@ -307,7 +307,6 @@
 
 ---
 
-<<<<<<< HEAD
 ## REMOTE_AUTH_ENABLED
 
 Default: `False`
@@ -353,7 +352,9 @@
 Default: `[]` (Empty list)
 
 The list of permissions to assign a new user account when created using remote authentication. (Requires `REMOTE_AUTH_ENABLED`.)
-=======
+
+---
+
 ## RELEASE_CHECK_TIMEOUT
 
 Default: 86,400 (24 hours)
@@ -369,7 +370,6 @@
 The releases of this repository are checked to detect new releases, which are shown on the home page of the web interface. You can change this to your own fork of the NetBox repository, or set it to `None` to disable the check. The URL provided **must** be compatible with the GitHub API.
 
 Use `'https://api.github.com/repos/netbox-community/netbox/releases'` to check for release in the official NetBox repository.
->>>>>>> dbbb2cda
 
 ---
 
