--- conflicted
+++ resolved
@@ -1,4 +1,3 @@
-<<<<<<< HEAD
 v2.7.0 (FUTURE)
 
 ## Enhancements
@@ -6,7 +5,7 @@
 * [#2902](https://github.com/digitalocean/netbox/issues/2902) - Replace supervisord with systemd
 
 ---
-=======
+
 v2.6.5 (2019-09-25)
 
 ## Enhancements
@@ -28,7 +27,8 @@
 * [#3534](https://github.com/netbox-community/netbox/issues/3534) -  Added blank option for untagged VLANs
 * [#3540](https://github.com/netbox-community/netbox/issues/3540) -  Fixed virtual machine interface edit with new inline vlan edit fields
 * [#3543](https://github.com/netbox-community/netbox/issues/3543) -  Added inline VLAN editing to virtual machine interfaces
->>>>>>> ef1fa559
+
+---
 
 v2.6.4 (2019-09-19)
 
