--- conflicted
+++ resolved
@@ -151,11 +151,7 @@
     term_side = models.CharField(max_length=1, choices=TERM_SIDE_CHOICES, verbose_name='Termination')
     site = models.ForeignKey('dcim.Site', related_name='circuit_terminations', on_delete=models.PROTECT)
     interface = models.OneToOneField(
-<<<<<<< HEAD
-        'dcim.Interface', related_name='circuit_termination', blank=True, null=True, on_delete=models.CASCADE
-=======
         'dcim.Interface', related_name='circuit_termination', blank=True, null=True, on_delete=models.PROTECT
->>>>>>> 861c8b29
     )
     port_speed = models.PositiveIntegerField(verbose_name='Port speed (Kbps)')
     upstream_speed = models.PositiveIntegerField(
