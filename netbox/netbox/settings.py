import logging
import os
import socket
import sys
import warnings

from django.contrib.messages import constants as messages
from django.core.exceptions import ImproperlyConfigured

try:
    from netbox import configuration
except ImportError:
    raise ImproperlyConfigured(
        "Configuration file is not present. Please define netbox/netbox/configuration.py per the documentation."
    )

# Raise a deprecation warning for Python 2.x
if sys.version_info[0] < 3:
    warnings.warn(
        "Support for Python 2 will be removed in NetBox v2.5. Please consider migration to Python 3 at your earliest "
        "opportunity. Guidance is available in the documentation at http://netbox.readthedocs.io/.",
        DeprecationWarning
    )

VERSION = '2.3.5-dev'

BASE_DIR = os.path.dirname(os.path.dirname(os.path.abspath(__file__)))

# Import required configuration parameters
ALLOWED_HOSTS = DATABASE = SECRET_KEY = None
for setting in ['ALLOWED_HOSTS', 'DATABASE', 'SECRET_KEY']:
    try:
        globals()[setting] = getattr(configuration, setting)
    except AttributeError:
        raise ImproperlyConfigured(
            "Mandatory setting {} is missing from configuration.py.".format(setting)
        )

# Import optional configuration parameters
ADMINS = getattr(configuration, 'ADMINS', [])
BANNER_BOTTOM = getattr(configuration, 'BANNER_BOTTOM', '')
BANNER_LOGIN = getattr(configuration, 'BANNER_LOGIN', '')
BANNER_TOP = getattr(configuration, 'BANNER_TOP', '')
BASE_PATH = getattr(configuration, 'BASE_PATH', '')
if BASE_PATH:
    BASE_PATH = BASE_PATH.strip('/') + '/'  # Enforce trailing slash only
CORS_ORIGIN_ALLOW_ALL = getattr(configuration, 'CORS_ORIGIN_ALLOW_ALL', False)
CORS_ORIGIN_REGEX_WHITELIST = getattr(configuration, 'CORS_ORIGIN_REGEX_WHITELIST', [])
CORS_ORIGIN_WHITELIST = getattr(configuration, 'CORS_ORIGIN_WHITELIST', [])
DATE_FORMAT = getattr(configuration, 'DATE_FORMAT', 'N j, Y')
DATETIME_FORMAT = getattr(configuration, 'DATETIME_FORMAT', 'N j, Y g:i a')
DEBUG = getattr(configuration, 'DEBUG', False)
ENFORCE_GLOBAL_UNIQUE = getattr(configuration, 'ENFORCE_GLOBAL_UNIQUE', False)
EMAIL = getattr(configuration, 'EMAIL', {})
LOGGING = getattr(configuration, 'LOGGING', {})
LOGIN_REQUIRED = getattr(configuration, 'LOGIN_REQUIRED', False)
MAINTENANCE_MODE = getattr(configuration, 'MAINTENANCE_MODE', False)
MAX_PAGE_SIZE = getattr(configuration, 'MAX_PAGE_SIZE', 1000)
MEDIA_ROOT = getattr(configuration, 'MEDIA_ROOT', os.path.join(BASE_DIR, 'media')).rstrip('/')
NAPALM_USERNAME = getattr(configuration, 'NAPALM_USERNAME', '')
NAPALM_PASSWORD = getattr(configuration, 'NAPALM_PASSWORD', '')
NAPALM_TIMEOUT = getattr(configuration, 'NAPALM_TIMEOUT', 30)
NAPALM_ARGS = getattr(configuration, 'NAPALM_ARGS', {})
PAGINATE_COUNT = getattr(configuration, 'PAGINATE_COUNT', 50)
PREFER_IPV4 = getattr(configuration, 'PREFER_IPV4', False)
REPORTS_ROOT = getattr(configuration, 'REPORTS_ROOT', os.path.join(BASE_DIR, 'reports')).rstrip('/')
SHORT_DATE_FORMAT = getattr(configuration, 'SHORT_DATE_FORMAT', 'Y-m-d')
SHORT_DATETIME_FORMAT = getattr(configuration, 'SHORT_DATETIME_FORMAT', 'Y-m-d H:i')
SHORT_TIME_FORMAT = getattr(configuration, 'SHORT_TIME_FORMAT', 'H:i:s')
TIME_FORMAT = getattr(configuration, 'TIME_FORMAT', 'g:i a')
TIME_ZONE = getattr(configuration, 'TIME_ZONE', 'UTC')

CSRF_TRUSTED_ORIGINS = ALLOWED_HOSTS

# Attempt to import LDAP configuration if it has been defined
LDAP_IGNORE_CERT_ERRORS = False
try:
    from netbox.ldap_config import *
    LDAP_CONFIGURED = True
except ImportError:
    LDAP_CONFIGURED = False

# LDAP configuration (optional)
if LDAP_CONFIGURED:
    try:
        import ldap
        import django_auth_ldap
        # Prepend LDAPBackend to the default ModelBackend
        AUTHENTICATION_BACKENDS = [
            'django_auth_ldap.backend.LDAPBackend',
            'django.contrib.auth.backends.ModelBackend',
        ]
        # Optionally disable strict certificate checking
        if LDAP_IGNORE_CERT_ERRORS:
            ldap.set_option(ldap.OPT_X_TLS_REQUIRE_CERT, ldap.OPT_X_TLS_NEVER)
        # Enable logging for django_auth_ldap
        ldap_logger = logging.getLogger('django_auth_ldap')
        ldap_logger.addHandler(logging.StreamHandler())
        ldap_logger.setLevel(logging.DEBUG)
    except ImportError:
        raise ImproperlyConfigured(
            "LDAP authentication has been configured, but django-auth-ldap is not installed. You can remove "
            "netbox/ldap_config.py to disable LDAP."
        )

# Database
configuration.DATABASE.update({'ENGINE': 'django.db.backends.postgresql'})
DATABASES = {
    'default': configuration.DATABASE,
}

# Email
EMAIL_HOST = EMAIL.get('SERVER')
EMAIL_PORT = EMAIL.get('PORT', 25)
EMAIL_HOST_USER = EMAIL.get('USERNAME')
EMAIL_HOST_PASSWORD = EMAIL.get('PASSWORD')
EMAIL_TIMEOUT = EMAIL.get('TIMEOUT', 10)
SERVER_EMAIL = EMAIL.get('FROM_EMAIL')
EMAIL_SUBJECT_PREFIX = '[NetBox] '

# Installed applications
INSTALLED_APPS = (
    'django.contrib.admin',
    'django.contrib.auth',
    'django.contrib.contenttypes',
    'django.contrib.sessions',
    'django.contrib.messages',
    'django.contrib.staticfiles',
    'django.contrib.humanize',
    'corsheaders',
    'debug_toolbar',
    'django_filters',
    'django_tables2',
    'mptt',
    'rest_framework',
    'timezone_field',
    'circuits',
    'dcim',
    'ipam',
    'extras',
    'secrets',
    'tenancy',
    'users',
    'utilities',
    'virtualization',
    'drf_yasg',
)

# Middleware
MIDDLEWARE = (
    'debug_toolbar.middleware.DebugToolbarMiddleware',
    'corsheaders.middleware.CorsMiddleware',
    'django.contrib.sessions.middleware.SessionMiddleware',
    'django.middleware.common.CommonMiddleware',
    'django.middleware.csrf.CsrfViewMiddleware',
    'django.contrib.auth.middleware.AuthenticationMiddleware',
    'django.contrib.auth.middleware.SessionAuthenticationMiddleware',
    'django.contrib.messages.middleware.MessageMiddleware',
    'django.middleware.clickjacking.XFrameOptionsMiddleware',
    'django.middleware.security.SecurityMiddleware',
    'utilities.middleware.ExceptionHandlingMiddleware',
    'utilities.middleware.LoginRequiredMiddleware',
    'utilities.middleware.APIVersionMiddleware',
)

ROOT_URLCONF = 'netbox.urls'

TEMPLATES = [
    {
        'BACKEND': 'django.template.backends.django.DjangoTemplates',
        'DIRS': [BASE_DIR + '/templates/'],
        'APP_DIRS': True,
        'OPTIONS': {
            'context_processors': [
                'django.template.context_processors.debug',
                'django.template.context_processors.request',
                'django.template.context_processors.media',
                'django.contrib.auth.context_processors.auth',
                'django.contrib.messages.context_processors.messages',
                'utilities.context_processors.settings',
            ],
        },
    },
]

# WSGI
WSGI_APPLICATION = 'netbox.wsgi.application'
SECURE_PROXY_SSL_HEADER = ('HTTP_X_FORWARDED_PROTO', 'https')
USE_X_FORWARDED_HOST = True

# Internationalization
LANGUAGE_CODE = 'en-us'
USE_I18N = True
USE_TZ = True

# Static files (CSS, JavaScript, Images)
STATIC_ROOT = BASE_DIR + '/static/'
STATIC_URL = '/{}static/'.format(BASE_PATH)
STATICFILES_DIRS = (
    os.path.join(BASE_DIR, "project-static"),
)

# Media
MEDIA_URL = '/{}media/'.format(BASE_PATH)

# Disable default limit of 1000 fields per request. Needed for bulk deletion of objects. (Added in Django 1.10.)
DATA_UPLOAD_MAX_NUMBER_FIELDS = None

# Messages
MESSAGE_TAGS = {
    messages.ERROR: 'danger',
}

# Authentication URLs
LOGIN_URL = '/{}login/'.format(BASE_PATH)

# Secrets
SECRETS_MIN_PUBKEY_SIZE = 2048

# Django filters
FILTERS_NULL_CHOICE_LABEL = 'None'
FILTERS_NULL_CHOICE_VALUE = '0'  # Must be a string

# Django REST framework (API)
REST_FRAMEWORK_VERSION = VERSION[0:3]  # Use major.minor as API version
REST_FRAMEWORK = {
    'ALLOWED_VERSIONS': [REST_FRAMEWORK_VERSION],
    'DEFAULT_AUTHENTICATION_CLASSES': (
        'rest_framework.authentication.SessionAuthentication',
        'netbox.api.TokenAuthentication',
    ),
    'DEFAULT_FILTER_BACKENDS': (
        'django_filters.rest_framework.DjangoFilterBackend',
    ),
    'DEFAULT_PAGINATION_CLASS': 'netbox.api.OptionalLimitOffsetPagination',
    'DEFAULT_PERMISSION_CLASSES': (
        'netbox.api.TokenPermissions',
    ),
    'DEFAULT_RENDERER_CLASSES': (
        'rest_framework.renderers.JSONRenderer',
        'netbox.api.FormlessBrowsableAPIRenderer',
    ),
    'DEFAULT_VERSION': REST_FRAMEWORK_VERSION,
    'DEFAULT_VERSIONING_CLASS': 'rest_framework.versioning.AcceptHeaderVersioning',
    'PAGE_SIZE': PAGINATE_COUNT,
    'VIEW_NAME_FUNCTION': 'netbox.api.get_view_name',
}

# drf_yasg settings for Swagger
SWAGGER_SETTINGS = {
    'DEFAULT_FIELD_INSPECTORS': [
        'utilities.custom_inspectors.NullableBooleanFieldInspector',
        'utilities.custom_inspectors.CustomChoiceFieldInspector',
        'drf_yasg.inspectors.CamelCaseJSONFilter',
        'drf_yasg.inspectors.ReferencingSerializerInspector',
        'drf_yasg.inspectors.RelatedFieldInspector',
        'drf_yasg.inspectors.ChoiceFieldInspector',
        'drf_yasg.inspectors.FileFieldInspector',
        'drf_yasg.inspectors.DictFieldInspector',
        'drf_yasg.inspectors.SimpleFieldInspector',
        'drf_yasg.inspectors.StringDefaultFieldInspector',
    ],
    'DEFAULT_FILTER_INSPECTORS': [
        'utilities.custom_inspectors.IdInFilterInspector',
        'drf_yasg.inspectors.CoreAPICompatInspector',
    ],
    'DEFAULT_PAGINATOR_INSPECTORS': [
        'utilities.custom_inspectors.NullablePaginatorInspector',
        'drf_yasg.inspectors.DjangoRestResponsePagination',
        'drf_yasg.inspectors.CoreAPICompatInspector',
    ],
<<<<<<< HEAD
    'SECURITY_DEFINITIONS': {
        'Bearer': {
            'type': 'apiKey',
            'name': 'Authorization',
            'in': 'header',
        }
    }
=======
    'VALIDATOR_URL': None,
>>>>>>> 698c0dec
}


# Django debug toolbar
INTERNAL_IPS = (
    '127.0.0.1',
    '::1',
)


try:
    HOSTNAME = socket.gethostname()
except Exception:
    HOSTNAME = 'localhost'<|MERGE_RESOLUTION|>--- conflicted
+++ resolved
@@ -269,17 +269,14 @@
         'drf_yasg.inspectors.DjangoRestResponsePagination',
         'drf_yasg.inspectors.CoreAPICompatInspector',
     ],
-<<<<<<< HEAD
     'SECURITY_DEFINITIONS': {
         'Bearer': {
             'type': 'apiKey',
             'name': 'Authorization',
             'in': 'header',
         }
-    }
-=======
+    },
     'VALIDATOR_URL': None,
->>>>>>> 698c0dec
 }
 
 
