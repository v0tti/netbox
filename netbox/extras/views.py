--- conflicted
+++ resolved
@@ -29,11 +29,7 @@
 
 class TagListView(ObjectListView):
     queryset = Tag.objects.annotate(
-<<<<<<< HEAD
-        items=Count('extras_taggeditem_items')
-=======
         items=Count('taggit_taggeditem_items', distinct=True)
->>>>>>> d5dcb77d
     ).order_by(
         'name'
     )
