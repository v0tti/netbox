from collections import OrderedDict
import re

from django.conf import settings
from django.contrib import messages
from django.contrib.auth.mixins import PermissionRequiredMixin
from django.contrib.contenttypes.models import ContentType
from django.core.paginator import EmptyPage, PageNotAnInteger
from django.db import transaction
from django.db.models import Count, F
from django.forms import modelformset_factory
from django.shortcuts import get_object_or_404, redirect, render
from django.urls import reverse
from django.utils.html import escape
from django.utils.http import is_safe_url
from django.utils.safestring import mark_safe
from django.views.generic import View

from circuits.models import Circuit
from extras.models import Graph
from extras.views import ObjectConfigContextView
from ipam.models import Prefix, VLAN
from ipam.tables import InterfaceIPAddressTable, InterfaceVLANTable
from utilities.forms import ConfirmationForm
from utilities.paginator import EnhancedPaginator
from utilities.permissions import get_permission_for_model
from utilities.utils import csv_format
from utilities.views import (
    BulkComponentCreateView, BulkDeleteView, BulkEditView, BulkImportView, ComponentCreateView, GetReturnURLMixin,
    ObjectView, ObjectImportView, ObjectDeleteView, ObjectEditView, ObjectListView, ObjectPermissionRequiredMixin,
)
from virtualization.models import VirtualMachine
from . import filters, forms, tables
from .choices import DeviceFaceChoices
from .constants import NONCONNECTABLE_IFACE_TYPES
from .models import (
    Cable, ConsolePort, ConsolePortTemplate, ConsoleServerPort, ConsoleServerPortTemplate, Device, DeviceBay,
    DeviceBayTemplate, DeviceRole, DeviceType, FrontPort, FrontPortTemplate, Interface, InterfaceTemplate,
    InventoryItem, Manufacturer, Platform, PowerFeed, PowerOutlet, PowerOutletTemplate, PowerPanel, PowerPort,
    PowerPortTemplate, Rack, RackGroup, RackReservation, RackRole, RearPort, RearPortTemplate, Region, Site,
    VirtualChassis,
)


class BulkRenameView(GetReturnURLMixin, ObjectPermissionRequiredMixin, View):
    """
    An extendable view for renaming device components in bulk.
    """
    queryset = None
    form = None
    template_name = 'dcim/bulk_rename.html'

    def get_required_permission(self):
        return get_permission_for_model(self.queryset.model, 'change')

    def post(self, request):

        if '_preview' in request.POST or '_apply' in request.POST:
            form = self.form(request.POST, initial={'pk': request.POST.getlist('pk')})
            selected_objects = self.queryset.filter(pk__in=form.initial['pk'])

            if form.is_valid():
                for obj in selected_objects:
                    find = form.cleaned_data['find']
                    replace = form.cleaned_data['replace']
                    if form.cleaned_data['use_regex']:
                        try:
                            obj.new_name = re.sub(find, replace, obj.name)
                        # Catch regex group reference errors
                        except re.error:
                            obj.new_name = obj.name
                    else:
                        obj.new_name = obj.name.replace(find, replace)

                if '_apply' in request.POST:
                    for obj in selected_objects:
                        obj.name = obj.new_name
                        obj.save()
                    messages.success(request, "Renamed {} {}".format(
                        len(selected_objects),
                        self.queryset.model._meta.verbose_name_plural
                    ))
                    return redirect(self.get_return_url(request))

        else:
            form = self.form(initial={'pk': request.POST.getlist('pk')})
            selected_objects = self.queryset.filter(pk__in=form.initial['pk'])

        return render(request, self.template_name, {
            'form': form,
            'obj_type_plural': self.queryset.model._meta.verbose_name_plural,
            'selected_objects': selected_objects,
            'return_url': self.get_return_url(request),
        })


class BulkDisconnectView(GetReturnURLMixin, ObjectPermissionRequiredMixin, View):
    """
    An extendable view for disconnection console/power/interface components in bulk.
    """
    queryset = None
    form = None
    template_name = 'dcim/bulk_disconnect.html'

    def get_required_permission(self):
        return get_permission_for_model(self.queryset.model, 'change')

    def post(self, request):

        selected_objects = []
        return_url = self.get_return_url(request)

        if '_confirm' in request.POST:
            form = self.form(request.POST)

            if form.is_valid():

                with transaction.atomic():

                    count = 0
                    for obj in self.queryset.filter(pk__in=form.cleaned_data['pk']):
                        if obj.cable is None:
                            continue
                        obj.cable.delete()
                        count += 1

                messages.success(request, "Disconnected {} {}".format(
                    count, self.queryset.model._meta.verbose_name_plural
                ))

                return redirect(return_url)

        else:
            form = self.form(initial={'pk': request.POST.getlist('pk')})
            selected_objects = self.queryset.filter(pk__in=form.initial['pk'])

        return render(request, self.template_name, {
            'form': form,
            'obj_type_plural': self.queryset.model._meta.verbose_name_plural,
            'selected_objects': selected_objects,
            'return_url': return_url,
        })


#
# Regions
#

class RegionListView(ObjectListView):
    queryset = Region.objects.add_related_count(
        Region.objects.all(),
        Site,
        'region',
        'site_count',
        cumulative=True
    )
    filterset = filters.RegionFilterSet
    filterset_form = forms.RegionFilterForm
    table = tables.RegionTable


class RegionEditView(ObjectEditView):
    queryset = Region.objects.all()
    model_form = forms.RegionForm
    default_return_url = 'dcim:region_list'


class RegionBulkImportView(BulkImportView):
    queryset = Region.objects.all()
    model_form = forms.RegionCSVForm
    table = tables.RegionTable
    default_return_url = 'dcim:region_list'


class RegionBulkDeleteView(BulkDeleteView):
    queryset = Region.objects.all()
    filterset = filters.RegionFilterSet
    table = tables.RegionTable
    default_return_url = 'dcim:region_list'


#
# Sites
#

class SiteListView(ObjectListView):
    queryset = Site.objects.prefetch_related('region', 'tenant')
    filterset = filters.SiteFilterSet
    filterset_form = forms.SiteFilterForm
    table = tables.SiteTable


class SiteView(ObjectView):
    queryset = Site.objects.prefetch_related('region', 'tenant__group')

    def get(self, request, slug):

        site = get_object_or_404(self.queryset, slug=slug)
        stats = {
            'rack_count': Rack.objects.filter(site=site).count(),
            'device_count': Device.objects.filter(site=site).count(),
            'prefix_count': Prefix.objects.filter(site=site).count(),
            'vlan_count': VLAN.objects.filter(site=site).count(),
            'circuit_count': Circuit.objects.filter(terminations__site=site).count(),
            'vm_count': VirtualMachine.objects.filter(cluster__site=site).count(),
        }
        rack_groups = RackGroup.objects.filter(site=site).annotate(rack_count=Count('racks'))
        show_graphs = Graph.objects.filter(type__model='site').exists()

        return render(request, 'dcim/site.html', {
            'site': site,
            'stats': stats,
            'rack_groups': rack_groups,
            'show_graphs': show_graphs,
        })


class SiteEditView(ObjectEditView):
    queryset = Site.objects.all()
    model_form = forms.SiteForm
    template_name = 'dcim/site_edit.html'
    default_return_url = 'dcim:site_list'


class SiteDeleteView(ObjectDeleteView):
    queryset = Site.objects.all()
    default_return_url = 'dcim:site_list'


class SiteBulkImportView(BulkImportView):
    queryset = Site.objects.all()
    model_form = forms.SiteCSVForm
    table = tables.SiteTable
    default_return_url = 'dcim:site_list'


class SiteBulkEditView(BulkEditView):
    queryset = Site.objects.prefetch_related('region', 'tenant')
    filterset = filters.SiteFilterSet
    table = tables.SiteTable
    form = forms.SiteBulkEditForm
    default_return_url = 'dcim:site_list'


class SiteBulkDeleteView(BulkDeleteView):
    queryset = Site.objects.prefetch_related('region', 'tenant')
    filterset = filters.SiteFilterSet
    table = tables.SiteTable
    default_return_url = 'dcim:site_list'


#
# Rack groups
#

class RackGroupListView(ObjectListView):
    queryset = RackGroup.objects.add_related_count(
        RackGroup.objects.all(),
        Rack,
        'group',
        'rack_count',
        cumulative=True
    ).prefetch_related('site')
    filterset = filters.RackGroupFilterSet
    filterset_form = forms.RackGroupFilterForm
    table = tables.RackGroupTable


class RackGroupEditView(ObjectEditView):
    queryset = RackGroup.objects.all()
    model_form = forms.RackGroupForm
    default_return_url = 'dcim:rackgroup_list'


class RackGroupBulkImportView(BulkImportView):
    queryset = RackGroup.objects.all()
    model_form = forms.RackGroupCSVForm
    table = tables.RackGroupTable
    default_return_url = 'dcim:rackgroup_list'


class RackGroupBulkDeleteView(BulkDeleteView):
    queryset = RackGroup.objects.prefetch_related('site').annotate(rack_count=Count('racks'))
    filterset = filters.RackGroupFilterSet
    table = tables.RackGroupTable
    default_return_url = 'dcim:rackgroup_list'


#
# Rack roles
#

class RackRoleListView(ObjectListView):
    queryset = RackRole.objects.annotate(rack_count=Count('racks'))
    table = tables.RackRoleTable


class RackRoleEditView(ObjectEditView):
    queryset = RackRole.objects.all()
    model_form = forms.RackRoleForm
    default_return_url = 'dcim:rackrole_list'


class RackRoleBulkImportView(BulkImportView):
    queryset = RackRole.objects.all()
    model_form = forms.RackRoleCSVForm
    table = tables.RackRoleTable
    default_return_url = 'dcim:rackrole_list'


class RackRoleBulkDeleteView(BulkDeleteView):
    queryset = RackRole.objects.annotate(rack_count=Count('racks'))
    table = tables.RackRoleTable
    default_return_url = 'dcim:rackrole_list'


#
# Racks
#

class RackListView(ObjectListView):
    queryset = Rack.objects.prefetch_related(
        'site', 'group', 'tenant', 'role', 'devices__device_type'
    ).annotate(
        device_count=Count('devices')
    )
    filterset = filters.RackFilterSet
    filterset_form = forms.RackFilterForm
    table = tables.RackDetailTable


class RackElevationListView(ObjectListView):
    """
    Display a set of rack elevations side-by-side.
    """
    queryset = Rack.objects.prefetch_related('role')

    def get(self, request):

        racks = filters.RackFilterSet(request.GET, self.queryset).qs
        total_count = racks.count()

        # Pagination
        per_page = request.GET.get('per_page', settings.PAGINATE_COUNT)
        page_number = request.GET.get('page', 1)
        paginator = EnhancedPaginator(racks, per_page)
        try:
            page = paginator.page(page_number)
        except PageNotAnInteger:
            page = paginator.page(1)
        except EmptyPage:
            page = paginator.page(paginator.num_pages)

        # Determine rack face
        rack_face = request.GET.get('face', DeviceFaceChoices.FACE_FRONT)
        if rack_face not in DeviceFaceChoices.values():
            rack_face = DeviceFaceChoices.FACE_FRONT

        return render(request, 'dcim/rack_elevation_list.html', {
            'paginator': paginator,
            'page': page,
            'total_count': total_count,
            'rack_face': rack_face,
            'filter_form': forms.RackElevationFilterForm(request.GET),
        })


class RackView(ObjectView):
    queryset = Rack.objects.prefetch_related('site__region', 'tenant__group', 'group', 'role')

    def get(self, request, pk):

        rack = get_object_or_404(self.queryset, pk=pk)

        nonracked_devices = Device.objects.filter(
            rack=rack,
            position__isnull=True,
            parent_bay__isnull=True
        ).prefetch_related('device_type__manufacturer')
        if rack.group:
            peer_racks = Rack.objects.filter(site=rack.site, group=rack.group)
        else:
            peer_racks = Rack.objects.filter(site=rack.site, group__isnull=True)
        next_rack = peer_racks.filter(name__gt=rack.name).order_by('name').first()
        prev_rack = peer_racks.filter(name__lt=rack.name).order_by('-name').first()

        reservations = RackReservation.objects.filter(rack=rack)
        power_feeds = PowerFeed.objects.filter(rack=rack).prefetch_related('power_panel')

        return render(request, 'dcim/rack.html', {
            'rack': rack,
            'reservations': reservations,
            'power_feeds': power_feeds,
            'nonracked_devices': nonracked_devices,
            'next_rack': next_rack,
            'prev_rack': prev_rack,
        })


class RackEditView(ObjectEditView):
    queryset = Rack.objects.all()
    model_form = forms.RackForm
    template_name = 'dcim/rack_edit.html'
    default_return_url = 'dcim:rack_list'


class RackDeleteView(ObjectDeleteView):
    queryset = Rack.objects.all()
    default_return_url = 'dcim:rack_list'


class RackBulkImportView(BulkImportView):
    queryset = Rack.objects.all()
    model_form = forms.RackCSVForm
    table = tables.RackTable
    default_return_url = 'dcim:rack_list'


class RackBulkEditView(BulkEditView):
    queryset = Rack.objects.prefetch_related('site', 'group', 'tenant', 'role')
    filterset = filters.RackFilterSet
    table = tables.RackTable
    form = forms.RackBulkEditForm
    default_return_url = 'dcim:rack_list'


class RackBulkDeleteView(BulkDeleteView):
    queryset = Rack.objects.prefetch_related('site', 'group', 'tenant', 'role')
    filterset = filters.RackFilterSet
    table = tables.RackTable
    default_return_url = 'dcim:rack_list'


#
# Rack reservations
#

class RackReservationListView(ObjectListView):
    queryset = RackReservation.objects.prefetch_related('rack__site')
    filterset = filters.RackReservationFilterSet
    filterset_form = forms.RackReservationFilterForm
    table = tables.RackReservationTable
    action_buttons = ('export',)


class RackReservationView(ObjectView):
    queryset = RackReservation.objects.prefetch_related('rack')

    def get(self, request, pk):

        rackreservation = get_object_or_404(self.queryset, pk=pk)

        return render(request, 'dcim/rackreservation.html', {
            'rackreservation': rackreservation,
        })


class RackReservationEditView(ObjectEditView):
    queryset = RackReservation.objects.all()
    model_form = forms.RackReservationForm
    template_name = 'dcim/rackreservation_edit.html'
    default_return_url = 'dcim:rackreservation_list'

    def alter_obj(self, obj, request, args, kwargs):
        if not obj.pk:
            if 'rack' in request.GET:
                obj.rack = get_object_or_404(Rack, pk=request.GET.get('rack'))
            obj.user = request.user
        return obj


class RackReservationDeleteView(ObjectDeleteView):
    queryset = RackReservation.objects.all()
    default_return_url = 'dcim:rackreservation_list'


class RackReservationImportView(BulkImportView):
    queryset = RackReservation.objects.all()
    model_form = forms.RackReservationCSVForm
    table = tables.RackReservationTable
    default_return_url = 'dcim:rackreservation_list'

    def _save_obj(self, obj_form, request):
        """
        Assign the currently authenticated user to the RackReservation.
        """
        instance = obj_form.save(commit=False)
        instance.user = request.user
        instance.save()

        return instance


class RackReservationBulkEditView(BulkEditView):
    queryset = RackReservation.objects.prefetch_related('rack', 'user')
    filterset = filters.RackReservationFilterSet
    table = tables.RackReservationTable
    form = forms.RackReservationBulkEditForm
    default_return_url = 'dcim:rackreservation_list'


class RackReservationBulkDeleteView(BulkDeleteView):
    queryset = RackReservation.objects.prefetch_related('rack', 'user')
    filterset = filters.RackReservationFilterSet
    table = tables.RackReservationTable
    default_return_url = 'dcim:rackreservation_list'


#
# Manufacturers
#

class ManufacturerListView(ObjectListView):
    queryset = Manufacturer.objects.annotate(
        devicetype_count=Count('device_types', distinct=True),
        inventoryitem_count=Count('inventory_items', distinct=True),
        platform_count=Count('platforms', distinct=True),
    )
    table = tables.ManufacturerTable


class ManufacturerEditView(ObjectEditView):
    queryset = Manufacturer.objects.all()
    model_form = forms.ManufacturerForm
    default_return_url = 'dcim:manufacturer_list'


class ManufacturerBulkImportView(BulkImportView):
    queryset = Manufacturer.objects.all()
    model_form = forms.ManufacturerCSVForm
    table = tables.ManufacturerTable
    default_return_url = 'dcim:manufacturer_list'


class ManufacturerBulkDeleteView(BulkDeleteView):
    queryset = Manufacturer.objects.annotate(devicetype_count=Count('device_types'))
    table = tables.ManufacturerTable
    default_return_url = 'dcim:manufacturer_list'


#
# Device types
#

class DeviceTypeListView(ObjectListView):
    queryset = DeviceType.objects.prefetch_related('manufacturer').annotate(instance_count=Count('instances'))
    filterset = filters.DeviceTypeFilterSet
    filterset_form = forms.DeviceTypeFilterForm
    table = tables.DeviceTypeTable


class DeviceTypeView(ObjectView):
    queryset = DeviceType.objects.prefetch_related('manufacturer')

    def get(self, request, pk):

        devicetype = get_object_or_404(self.queryset, pk=pk)

        # Component tables
        consoleport_table = tables.ConsolePortTemplateTable(
            ConsolePortTemplate.objects.filter(device_type=devicetype),
            orderable=False
        )
        consoleserverport_table = tables.ConsoleServerPortTemplateTable(
            ConsoleServerPortTemplate.objects.filter(device_type=devicetype),
            orderable=False
        )
        powerport_table = tables.PowerPortTemplateTable(
            PowerPortTemplate.objects.filter(device_type=devicetype),
            orderable=False
        )
        poweroutlet_table = tables.PowerOutletTemplateTable(
            PowerOutletTemplate.objects.filter(device_type=devicetype),
            orderable=False
        )
        interface_table = tables.InterfaceTemplateTable(
            list(InterfaceTemplate.objects.filter(device_type=devicetype)),
            orderable=False
        )
        front_port_table = tables.FrontPortTemplateTable(
            FrontPortTemplate.objects.filter(device_type=devicetype),
            orderable=False
        )
        rear_port_table = tables.RearPortTemplateTable(
            RearPortTemplate.objects.filter(device_type=devicetype),
            orderable=False
        )
        devicebay_table = tables.DeviceBayTemplateTable(
            DeviceBayTemplate.objects.filter(device_type=devicetype),
            orderable=False
        )
        if request.user.has_perm('dcim.change_devicetype'):
            consoleport_table.columns.show('pk')
            consoleserverport_table.columns.show('pk')
            powerport_table.columns.show('pk')
            poweroutlet_table.columns.show('pk')
            interface_table.columns.show('pk')
            front_port_table.columns.show('pk')
            rear_port_table.columns.show('pk')
            devicebay_table.columns.show('pk')

        return render(request, 'dcim/devicetype.html', {
            'devicetype': devicetype,
            'consoleport_table': consoleport_table,
            'consoleserverport_table': consoleserverport_table,
            'powerport_table': powerport_table,
            'poweroutlet_table': poweroutlet_table,
            'interface_table': interface_table,
            'front_port_table': front_port_table,
            'rear_port_table': rear_port_table,
            'devicebay_table': devicebay_table,
        })


class DeviceTypeEditView(ObjectEditView):
    queryset = DeviceType.objects.all()
    model_form = forms.DeviceTypeForm
    template_name = 'dcim/devicetype_edit.html'
    default_return_url = 'dcim:devicetype_list'


class DeviceTypeDeleteView(ObjectDeleteView):
    queryset = DeviceType.objects.all()
    default_return_url = 'dcim:devicetype_list'


class DeviceTypeImportView(PermissionRequiredMixin, ObjectImportView):
    permission_required = [
        'dcim.add_devicetype',
        'dcim.add_consoleporttemplate',
        'dcim.add_consoleserverporttemplate',
        'dcim.add_powerporttemplate',
        'dcim.add_poweroutlettemplate',
        'dcim.add_interfacetemplate',
        'dcim.add_frontporttemplate',
        'dcim.add_rearporttemplate',
        'dcim.add_devicebaytemplate',
    ]
    model = DeviceType
    model_form = forms.DeviceTypeImportForm
    related_object_forms = OrderedDict((
        ('console-ports', forms.ConsolePortTemplateImportForm),
        ('console-server-ports', forms.ConsoleServerPortTemplateImportForm),
        ('power-ports', forms.PowerPortTemplateImportForm),
        ('power-outlets', forms.PowerOutletTemplateImportForm),
        ('interfaces', forms.InterfaceTemplateImportForm),
        ('rear-ports', forms.RearPortTemplateImportForm),
        ('front-ports', forms.FrontPortTemplateImportForm),
        ('device-bays', forms.DeviceBayTemplateImportForm),
    ))
    default_return_url = 'dcim:devicetype_import'


class DeviceTypeBulkEditView(BulkEditView):
    queryset = DeviceType.objects.prefetch_related('manufacturer').annotate(instance_count=Count('instances'))
    filterset = filters.DeviceTypeFilterSet
    table = tables.DeviceTypeTable
    form = forms.DeviceTypeBulkEditForm
    default_return_url = 'dcim:devicetype_list'


class DeviceTypeBulkDeleteView(BulkDeleteView):
    queryset = DeviceType.objects.prefetch_related('manufacturer').annotate(instance_count=Count('instances'))
    filterset = filters.DeviceTypeFilterSet
    table = tables.DeviceTypeTable
    default_return_url = 'dcim:devicetype_list'


#
# Console port templates
#

class ConsolePortTemplateCreateView(ComponentCreateView):
    queryset = ConsolePortTemplate.objects.all()
    form = forms.ConsolePortTemplateCreateForm
    model_form = forms.ConsolePortTemplateForm
    template_name = 'dcim/device_component_add.html'


class ConsolePortTemplateEditView(ObjectEditView):
    queryset = ConsolePortTemplate.objects.all()
    model_form = forms.ConsolePortTemplateForm


class ConsolePortTemplateDeleteView(ObjectDeleteView):
    queryset = ConsolePortTemplate.objects.all()


class ConsolePortTemplateBulkEditView(BulkEditView):
    queryset = ConsolePortTemplate.objects.all()
    table = tables.ConsolePortTemplateTable
    form = forms.ConsolePortTemplateBulkEditForm


class ConsolePortTemplateBulkDeleteView(BulkDeleteView):
    queryset = ConsolePortTemplate.objects.all()
    table = tables.ConsolePortTemplateTable


#
# Console server port templates
#

class ConsoleServerPortTemplateCreateView(ComponentCreateView):
    queryset = ConsoleServerPortTemplate.objects.all()
    form = forms.ConsoleServerPortTemplateCreateForm
    model_form = forms.ConsoleServerPortTemplateForm
    template_name = 'dcim/device_component_add.html'


class ConsoleServerPortTemplateEditView(ObjectEditView):
    queryset = ConsoleServerPortTemplate.objects.all()
    model_form = forms.ConsoleServerPortTemplateForm


class ConsoleServerPortTemplateDeleteView(ObjectDeleteView):
    queryset = ConsoleServerPortTemplate.objects.all()


class ConsoleServerPortTemplateBulkEditView(BulkEditView):
    queryset = ConsoleServerPortTemplate.objects.all()
    table = tables.ConsoleServerPortTemplateTable
    form = forms.ConsoleServerPortTemplateBulkEditForm


class ConsoleServerPortTemplateBulkDeleteView(BulkDeleteView):
    queryset = ConsoleServerPortTemplate.objects.all()
    table = tables.ConsoleServerPortTemplateTable


#
# Power port templates
#

class PowerPortTemplateCreateView(ComponentCreateView):
    queryset = PowerPortTemplate.objects.all()
    form = forms.PowerPortTemplateCreateForm
    model_form = forms.PowerPortTemplateForm
    template_name = 'dcim/device_component_add.html'


class PowerPortTemplateEditView(ObjectEditView):
    queryset = PowerPortTemplate.objects.all()
    model_form = forms.PowerPortTemplateForm


class PowerPortTemplateDeleteView(ObjectDeleteView):
    queryset = PowerPortTemplate.objects.all()


class PowerPortTemplateBulkEditView(BulkEditView):
    queryset = PowerPortTemplate.objects.all()
    table = tables.PowerPortTemplateTable
    form = forms.PowerPortTemplateBulkEditForm


class PowerPortTemplateBulkDeleteView(BulkDeleteView):
    queryset = PowerPortTemplate.objects.all()
    table = tables.PowerPortTemplateTable


#
# Power outlet templates
#

class PowerOutletTemplateCreateView(ComponentCreateView):
    queryset = PowerOutletTemplate.objects.all()
    form = forms.PowerOutletTemplateCreateForm
    model_form = forms.PowerOutletTemplateForm
    template_name = 'dcim/device_component_add.html'


class PowerOutletTemplateEditView(ObjectEditView):
    queryset = PowerOutletTemplate.objects.all()
    model_form = forms.PowerOutletTemplateForm


class PowerOutletTemplateDeleteView(ObjectDeleteView):
    queryset = PowerOutletTemplate.objects.all()


class PowerOutletTemplateBulkEditView(BulkEditView):
    queryset = PowerOutletTemplate.objects.all()
    table = tables.PowerOutletTemplateTable
    form = forms.PowerOutletTemplateBulkEditForm


class PowerOutletTemplateBulkDeleteView(BulkDeleteView):
    queryset = PowerOutletTemplate.objects.all()
    table = tables.PowerOutletTemplateTable


#
# Interface templates
#

class InterfaceTemplateCreateView(ComponentCreateView):
    queryset = InterfaceTemplate.objects.all()
    form = forms.InterfaceTemplateCreateForm
    model_form = forms.InterfaceTemplateForm
    template_name = 'dcim/device_component_add.html'


class InterfaceTemplateEditView(ObjectEditView):
    queryset = InterfaceTemplate.objects.all()
    model_form = forms.InterfaceTemplateForm


class InterfaceTemplateDeleteView(ObjectDeleteView):
    queryset = InterfaceTemplate.objects.all()


class InterfaceTemplateBulkEditView(BulkEditView):
    queryset = InterfaceTemplate.objects.all()
    table = tables.InterfaceTemplateTable
    form = forms.InterfaceTemplateBulkEditForm


class InterfaceTemplateBulkDeleteView(BulkDeleteView):
    queryset = InterfaceTemplate.objects.all()
    table = tables.InterfaceTemplateTable


#
# Front port templates
#

class FrontPortTemplateCreateView(ComponentCreateView):
    queryset = FrontPortTemplate.objects.all()
    form = forms.FrontPortTemplateCreateForm
    model_form = forms.FrontPortTemplateForm
    template_name = 'dcim/device_component_add.html'


class FrontPortTemplateEditView(ObjectEditView):
    queryset = FrontPortTemplate.objects.all()
    model_form = forms.FrontPortTemplateForm


class FrontPortTemplateDeleteView(ObjectDeleteView):
    queryset = FrontPortTemplate.objects.all()


class FrontPortTemplateBulkEditView(BulkEditView):
    queryset = FrontPortTemplate.objects.all()
    table = tables.FrontPortTemplateTable
    form = forms.FrontPortTemplateBulkEditForm


class FrontPortTemplateBulkDeleteView(BulkDeleteView):
    queryset = FrontPortTemplate.objects.all()
    table = tables.FrontPortTemplateTable


#
# Rear port templates
#

class RearPortTemplateCreateView(ComponentCreateView):
    queryset = RearPortTemplate.objects.all()
    form = forms.RearPortTemplateCreateForm
    model_form = forms.RearPortTemplateForm
    template_name = 'dcim/device_component_add.html'


class RearPortTemplateEditView(ObjectEditView):
    queryset = RearPortTemplate.objects.all()
    model_form = forms.RearPortTemplateForm


class RearPortTemplateDeleteView(ObjectDeleteView):
    queryset = RearPortTemplate.objects.all()


class RearPortTemplateBulkEditView(BulkEditView):
    queryset = RearPortTemplate.objects.all()
    table = tables.RearPortTemplateTable
    form = forms.RearPortTemplateBulkEditForm


class RearPortTemplateBulkDeleteView(BulkDeleteView):
    queryset = RearPortTemplate.objects.all()
    table = tables.RearPortTemplateTable


#
# Device bay templates
#

class DeviceBayTemplateCreateView(ComponentCreateView):
    queryset = DeviceBayTemplate.objects.all()
    form = forms.DeviceBayTemplateCreateForm
    model_form = forms.DeviceBayTemplateForm
    template_name = 'dcim/device_component_add.html'


class DeviceBayTemplateEditView(ObjectEditView):
    queryset = DeviceBayTemplate.objects.all()
    model_form = forms.DeviceBayTemplateForm


class DeviceBayTemplateDeleteView(ObjectDeleteView):
    queryset = DeviceBayTemplate.objects.all()


# class DeviceBayTemplateBulkEditView(BulkEditView):
#     queryset = DeviceBayTemplate.objects.all()
#     table = tables.DeviceBayTemplateTable
#     form = forms.DeviceBayTemplateBulkEditForm


class DeviceBayTemplateBulkDeleteView(BulkDeleteView):
    queryset = DeviceBayTemplate.objects.all()
    table = tables.DeviceBayTemplateTable


#
# Device roles
#

class DeviceRoleListView(ObjectListView):
    queryset = DeviceRole.objects.all()
    table = tables.DeviceRoleTable


class DeviceRoleEditView(ObjectEditView):
    queryset = DeviceRole.objects.all()
    model_form = forms.DeviceRoleForm
    default_return_url = 'dcim:devicerole_list'


class DeviceRoleBulkImportView(BulkImportView):
    queryset = DeviceRole.objects.all()
    model_form = forms.DeviceRoleCSVForm
    table = tables.DeviceRoleTable
    default_return_url = 'dcim:devicerole_list'


class DeviceRoleBulkDeleteView(BulkDeleteView):
    queryset = DeviceRole.objects.all()
    table = tables.DeviceRoleTable
    default_return_url = 'dcim:devicerole_list'


#
# Platforms
#

class PlatformListView(ObjectListView):
    queryset = Platform.objects.all()
    table = tables.PlatformTable


class PlatformEditView(ObjectEditView):
    queryset = Platform.objects.all()
    model_form = forms.PlatformForm
    default_return_url = 'dcim:platform_list'


class PlatformBulkImportView(BulkImportView):
    queryset = Platform.objects.all()
    model_form = forms.PlatformCSVForm
    table = tables.PlatformTable
    default_return_url = 'dcim:platform_list'


class PlatformBulkDeleteView(BulkDeleteView):
    queryset = Platform.objects.all()
    table = tables.PlatformTable
    default_return_url = 'dcim:platform_list'


#
# Devices
#

class DeviceListView(ObjectListView):
    queryset = Device.objects.prefetch_related(
        'device_type__manufacturer', 'device_role', 'tenant', 'site', 'rack', 'primary_ip4', 'primary_ip6'
    )
    filterset = filters.DeviceFilterSet
    filterset_form = forms.DeviceFilterForm
    table = tables.DeviceTable
    template_name = 'dcim/device_list.html'


class DeviceView(ObjectView):
    queryset = Device.objects.prefetch_related(
        'site__region', 'rack__group', 'tenant__group', 'device_role', 'platform'
    )

    def get(self, request, pk):

<<<<<<< HEAD
        device = get_object_or_404(self.queryset, pk=pk)
=======
        device = get_object_or_404(Device.objects.prefetch_related(
            'site__region', 'rack__group', 'tenant__group', 'device_role', 'platform', 'primary_ip4', 'primary_ip6'
        ), pk=pk)
>>>>>>> 28a14cf5

        # VirtualChassis members
        if device.virtual_chassis is not None:
            vc_members = Device.objects.filter(
                virtual_chassis=device.virtual_chassis
            ).order_by('vc_position')
        else:
            vc_members = []

        # Console ports
        console_ports = device.consoleports.prefetch_related('connected_endpoint__device', 'cable')

        # Console server ports
        consoleserverports = device.consoleserverports.prefetch_related('connected_endpoint__device', 'cable')

        # Power ports
        power_ports = device.powerports.prefetch_related('_connected_poweroutlet__device', 'cable')

        # Power outlets
        poweroutlets = device.poweroutlets.prefetch_related('connected_endpoint__device', 'cable', 'power_port')

        # Interfaces
        interfaces = device.vc_interfaces.prefetch_related(
            'lag', '_connected_interface__device', '_connected_circuittermination__circuit', 'cable',
            'cable__termination_a', 'cable__termination_b', 'ip_addresses', 'tags'
        )

        # Front ports
        front_ports = device.frontports.prefetch_related('rear_port', 'cable')

        # Rear ports
        rear_ports = device.rearports.prefetch_related('cable')

        # Device bays
        device_bays = device.device_bays.prefetch_related('installed_device__device_type__manufacturer')

        # Services
        services = device.services.all()

        # Secrets
        secrets = device.secrets.all()

        # Find up to ten devices in the same site with the same functional role for quick reference.
        related_devices = Device.objects.filter(
            site=device.site, device_role=device.device_role
        ).exclude(
            pk=device.pk
        ).prefetch_related(
            'rack', 'device_type__manufacturer'
        )[:10]

        return render(request, 'dcim/device.html', {
            'device': device,
            'console_ports': console_ports,
            'consoleserverports': consoleserverports,
            'power_ports': power_ports,
            'poweroutlets': poweroutlets,
            'interfaces': interfaces,
            'device_bays': device_bays,
            'front_ports': front_ports,
            'rear_ports': rear_ports,
            'services': services,
            'secrets': secrets,
            'vc_members': vc_members,
            'related_devices': related_devices,
            'show_graphs': Graph.objects.filter(type__model='device').exists(),
            'show_interface_graphs': Graph.objects.filter(type__model='interface').exists(),
        })


class DeviceInventoryView(ObjectView):
    queryset = Device.objects.all()

    def get(self, request, pk):

        device = get_object_or_404(self.queryset, pk=pk)
        inventory_items = InventoryItem.objects.filter(
            device=device, parent=None
        ).prefetch_related(
            'manufacturer', 'child_items'
        )

        return render(request, 'dcim/device_inventory.html', {
            'device': device,
            'inventory_items': inventory_items,
            'active_tab': 'inventory',
        })


class DeviceStatusView(ObjectView):
    additional_permissions = ['dcim.napalm_read']
    queryset = Device.objects.all()

    def get(self, request, pk):

        device = get_object_or_404(self.queryset, pk=pk)

        return render(request, 'dcim/device_status.html', {
            'device': device,
            'active_tab': 'status',
        })


class DeviceLLDPNeighborsView(ObjectView):
    additional_permissions = ['dcim.napalm_read']
    queryset = Device.objects.all()

    def get(self, request, pk):

        device = get_object_or_404(self.queryset, pk=pk)
        interfaces = device.vc_interfaces.exclude(type__in=NONCONNECTABLE_IFACE_TYPES).prefetch_related(
            '_connected_interface__device'
        )

        return render(request, 'dcim/device_lldp_neighbors.html', {
            'device': device,
            'interfaces': interfaces,
            'active_tab': 'lldp-neighbors',
        })


class DeviceConfigView(ObjectView):
    additional_permissions = ['dcim.napalm_read']
    queryset = Device.objects.all()

    def get(self, request, pk):

        device = get_object_or_404(self.queryset, pk=pk)

        return render(request, 'dcim/device_config.html', {
            'device': device,
            'active_tab': 'config',
        })


class DeviceConfigContextView(ObjectConfigContextView):
    queryset = Device.objects.all()
    base_template = 'dcim/device.html'


class DeviceEditView(ObjectEditView):
    queryset = Device.objects.all()
    model_form = forms.DeviceForm
    template_name = 'dcim/device_edit.html'
    default_return_url = 'dcim:device_list'


class DeviceDeleteView(ObjectDeleteView):
    queryset = Device.objects.all()
    default_return_url = 'dcim:device_list'


class DeviceBulkImportView(BulkImportView):
    queryset = Device.objects.all()
    model_form = forms.DeviceCSVForm
    table = tables.DeviceImportTable
    template_name = 'dcim/device_import.html'
    default_return_url = 'dcim:device_list'


class ChildDeviceBulkImportView(BulkImportView):
    queryset = Device.objects.all()
    model_form = forms.ChildDeviceCSVForm
    table = tables.DeviceImportTable
    template_name = 'dcim/device_import_child.html'
    default_return_url = 'dcim:device_list'

    def _save_obj(self, obj_form, request):

        obj = obj_form.save()

        # Save the reverse relation to the parent device bay
        device_bay = obj.parent_bay
        device_bay.installed_device = obj
        device_bay.save()

        return obj


class DeviceBulkEditView(BulkEditView):
    queryset = Device.objects.prefetch_related('tenant', 'site', 'rack', 'device_role', 'device_type__manufacturer')
    filterset = filters.DeviceFilterSet
    table = tables.DeviceTable
    form = forms.DeviceBulkEditForm
    default_return_url = 'dcim:device_list'


class DeviceBulkDeleteView(BulkDeleteView):
    queryset = Device.objects.prefetch_related('tenant', 'site', 'rack', 'device_role', 'device_type__manufacturer')
    filterset = filters.DeviceFilterSet
    table = tables.DeviceTable
    default_return_url = 'dcim:device_list'


#
# Console ports
#

class ConsolePortListView(ObjectListView):
    queryset = ConsolePort.objects.prefetch_related('device', 'device__tenant', 'device__site', 'cable')
    filterset = filters.ConsolePortFilterSet
    filterset_form = forms.ConsolePortFilterForm
    table = tables.ConsolePortDetailTable
    action_buttons = ('import', 'export')


class ConsolePortCreateView(ComponentCreateView):
    queryset = ConsolePort.objects.all()
    form = forms.ConsolePortCreateForm
    model_form = forms.ConsolePortForm
    template_name = 'dcim/device_component_add.html'


class ConsolePortEditView(ObjectEditView):
    queryset = ConsolePort.objects.all()
    model_form = forms.ConsolePortForm


class ConsolePortDeleteView(ObjectDeleteView):
    queryset = ConsolePort.objects.all()


class ConsolePortBulkImportView(BulkImportView):
    queryset = ConsolePort.objects.all()
    model_form = forms.ConsolePortCSVForm
    table = tables.ConsolePortImportTable
    default_return_url = 'dcim:consoleport_list'


class ConsolePortBulkEditView(BulkEditView):
    queryset = ConsolePort.objects.all()
    filterset = filters.ConsolePortFilterSet
    table = tables.ConsolePortTable
    form = forms.ConsolePortBulkEditForm


class ConsolePortBulkDeleteView(BulkDeleteView):
    queryset = ConsolePort.objects.all()
    filterset = filters.ConsolePortFilterSet
    table = tables.ConsolePortTable
    default_return_url = 'dcim:consoleport_list'


#
# Console server ports
#

class ConsoleServerPortListView(ObjectListView):
    queryset = ConsoleServerPort.objects.prefetch_related('device', 'device__tenant', 'device__site', 'cable')
    filterset = filters.ConsoleServerPortFilterSet
    filterset_form = forms.ConsoleServerPortFilterForm
    table = tables.ConsoleServerPortDetailTable
    action_buttons = ('import', 'export')


class ConsoleServerPortCreateView(ComponentCreateView):
    queryset = ConsoleServerPort.objects.all()
    form = forms.ConsoleServerPortCreateForm
    model_form = forms.ConsoleServerPortForm
    template_name = 'dcim/device_component_add.html'


class ConsoleServerPortEditView(ObjectEditView):
    queryset = ConsoleServerPort.objects.all()
    model_form = forms.ConsoleServerPortForm


class ConsoleServerPortDeleteView(ObjectDeleteView):
    queryset = ConsoleServerPort.objects.all()


class ConsoleServerPortBulkImportView(BulkImportView):
    queryset = ConsoleServerPort.objects.all()
    model_form = forms.ConsoleServerPortCSVForm
    table = tables.ConsoleServerPortImportTable
    default_return_url = 'dcim:consoleserverport_list'


class ConsoleServerPortBulkEditView(BulkEditView):
    queryset = ConsoleServerPort.objects.all()
    filterset = filters.ConsoleServerPortFilterSet
    table = tables.ConsoleServerPortTable
    form = forms.ConsoleServerPortBulkEditForm


class ConsoleServerPortBulkRenameView(BulkRenameView):
    queryset = ConsoleServerPort.objects.all()
    form = forms.ConsoleServerPortBulkRenameForm


class ConsoleServerPortBulkDisconnectView(BulkDisconnectView):
    queryset = ConsoleServerPort.objects.all()
    form = forms.ConsoleServerPortBulkDisconnectForm


class ConsoleServerPortBulkDeleteView(BulkDeleteView):
    queryset = ConsoleServerPort.objects.all()
    filterset = filters.ConsoleServerPortFilterSet
    table = tables.ConsoleServerPortTable
    default_return_url = 'dcim:consoleserverport_list'


#
# Power ports
#

class PowerPortListView(ObjectListView):
    queryset = PowerPort.objects.prefetch_related('device', 'device__tenant', 'device__site', 'cable')
    filterset = filters.PowerPortFilterSet
    filterset_form = forms.PowerPortFilterForm
    table = tables.PowerPortDetailTable
    action_buttons = ('import', 'export')


class PowerPortCreateView(ComponentCreateView):
    queryset = PowerPort.objects.all()
    form = forms.PowerPortCreateForm
    model_form = forms.PowerPortForm
    template_name = 'dcim/device_component_add.html'


class PowerPortEditView(ObjectEditView):
    queryset = PowerPort.objects.all()
    model_form = forms.PowerPortForm


class PowerPortDeleteView(ObjectDeleteView):
    queryset = PowerPort.objects.all()


class PowerPortBulkImportView(BulkImportView):
    queryset = PowerPort.objects.all()
    model_form = forms.PowerPortCSVForm
    table = tables.PowerPortImportTable
    default_return_url = 'dcim:powerport_list'


class PowerPortBulkEditView(BulkEditView):
    queryset = PowerPort.objects.all()
    filterset = filters.PowerPortFilterSet
    table = tables.PowerPortTable
    form = forms.PowerPortBulkEditForm


class PowerPortBulkDeleteView(BulkDeleteView):
    queryset = PowerPort.objects.all()
    filterset = filters.PowerPortFilterSet
    table = tables.PowerPortTable
    default_return_url = 'dcim:powerport_list'


#
# Power outlets
#

class PowerOutletListView(ObjectListView):
    queryset = PowerOutlet.objects.prefetch_related('device', 'device__tenant', 'device__site', 'cable')
    filterset = filters.PowerOutletFilterSet
    filterset_form = forms.PowerOutletFilterForm
    table = tables.PowerOutletDetailTable
    action_buttons = ('import', 'export')


class PowerOutletCreateView(ComponentCreateView):
    queryset = PowerOutlet.objects.all()
    form = forms.PowerOutletCreateForm
    model_form = forms.PowerOutletForm
    template_name = 'dcim/device_component_add.html'


class PowerOutletEditView(ObjectEditView):
    queryset = PowerOutlet.objects.all()
    model_form = forms.PowerOutletForm


class PowerOutletDeleteView(ObjectDeleteView):
    queryset = PowerOutlet.objects.all()


class PowerOutletBulkImportView(BulkImportView):
    queryset = PowerOutlet.objects.all()
    model_form = forms.PowerOutletCSVForm
    table = tables.PowerOutletImportTable
    default_return_url = 'dcim:poweroutlet_list'


class PowerOutletBulkEditView(BulkEditView):
    queryset = PowerOutlet.objects.all()
    filterset = filters.PowerOutletFilterSet
    table = tables.PowerOutletTable
    form = forms.PowerOutletBulkEditForm


class PowerOutletBulkRenameView(BulkRenameView):
    queryset = PowerOutlet.objects.all()
    form = forms.PowerOutletBulkRenameForm


class PowerOutletBulkDisconnectView(BulkDisconnectView):
    queryset = PowerOutlet.objects.all()
    form = forms.PowerOutletBulkDisconnectForm


class PowerOutletBulkDeleteView(BulkDeleteView):
    queryset = PowerOutlet.objects.all()
    filterset = filters.PowerOutletFilterSet
    table = tables.PowerOutletTable
    default_return_url = 'dcim:poweroutlet_list'


#
# Interfaces
#

class InterfaceListView(ObjectListView):
    queryset = Interface.objects.prefetch_related('device', 'device__tenant', 'device__site', 'cable')
    filterset = filters.InterfaceFilterSet
    filterset_form = forms.InterfaceFilterForm
    table = tables.InterfaceDetailTable
    action_buttons = ('import', 'export')


class InterfaceView(ObjectView):
    queryset = Interface.objects.all()

    def get(self, request, pk):

        interface = get_object_or_404(self.queryset, pk=pk)

        # Get assigned IP addresses
        ipaddress_table = InterfaceIPAddressTable(
            data=interface.ip_addresses.prefetch_related('vrf', 'tenant'),
            orderable=False
        )

        # Get assigned VLANs and annotate whether each is tagged or untagged
        vlans = []
        if interface.untagged_vlan is not None:
            vlans.append(interface.untagged_vlan)
            vlans[0].tagged = False
        for vlan in interface.tagged_vlans.prefetch_related('site', 'group', 'tenant', 'role'):
            vlan.tagged = True
            vlans.append(vlan)
        vlan_table = InterfaceVLANTable(
            interface=interface,
            data=vlans,
            orderable=False
        )

        return render(request, 'dcim/interface.html', {
            'interface': interface,
            'connected_interface': interface._connected_interface,
            'connected_circuittermination': interface._connected_circuittermination,
            'ipaddress_table': ipaddress_table,
            'vlan_table': vlan_table,
        })


class InterfaceCreateView(ComponentCreateView):
    queryset = Interface.objects.all()
    form = forms.InterfaceCreateForm
    model_form = forms.InterfaceForm
    template_name = 'dcim/device_component_add.html'


class InterfaceEditView(ObjectEditView):
    queryset = Interface.objects.all()
    model_form = forms.InterfaceForm
    template_name = 'dcim/interface_edit.html'


class InterfaceDeleteView(ObjectDeleteView):
    queryset = Interface.objects.all()


class InterfaceBulkImportView(BulkImportView):
    queryset = Interface.objects.all()
    model_form = forms.InterfaceCSVForm
    table = tables.InterfaceImportTable
    default_return_url = 'dcim:interface_list'


class InterfaceBulkEditView(BulkEditView):
    queryset = Interface.objects.all()
    filterset = filters.InterfaceFilterSet
    table = tables.InterfaceTable
    form = forms.InterfaceBulkEditForm


class InterfaceBulkRenameView(BulkRenameView):
    queryset = Interface.objects.all()
    form = forms.InterfaceBulkRenameForm


class InterfaceBulkDisconnectView(BulkDisconnectView):
    queryset = Interface.objects.all()
    form = forms.InterfaceBulkDisconnectForm


class InterfaceBulkDeleteView(BulkDeleteView):
    queryset = Interface.objects.all()
    filterset = filters.InterfaceFilterSet
    table = tables.InterfaceTable
    default_return_url = 'dcim:interface_list'


#
# Front ports
#

class FrontPortListView(ObjectListView):
    queryset = FrontPort.objects.prefetch_related('device', 'device__tenant', 'device__site', 'cable')
    filterset = filters.FrontPortFilterSet
    filterset_form = forms.FrontPortFilterForm
    table = tables.FrontPortDetailTable
    action_buttons = ('import', 'export')


class FrontPortCreateView(ComponentCreateView):
    queryset = FrontPort.objects.all()
    form = forms.FrontPortCreateForm
    model_form = forms.FrontPortForm
    template_name = 'dcim/device_component_add.html'


class FrontPortEditView(ObjectEditView):
    queryset = FrontPort.objects.all()
    model_form = forms.FrontPortForm


class FrontPortDeleteView(ObjectDeleteView):
    queryset = FrontPort.objects.all()


class FrontPortBulkImportView(BulkImportView):
    queryset = FrontPort.objects.all()
    model_form = forms.FrontPortCSVForm
    table = tables.FrontPortImportTable
    default_return_url = 'dcim:frontport_list'


class FrontPortBulkEditView(BulkEditView):
    queryset = FrontPort.objects.all()
    filterset = filters.FrontPortFilterSet
    table = tables.FrontPortTable
    form = forms.FrontPortBulkEditForm


class FrontPortBulkRenameView(BulkRenameView):
    queryset = FrontPort.objects.all()
    form = forms.FrontPortBulkRenameForm


class FrontPortBulkDisconnectView(BulkDisconnectView):
    queryset = FrontPort.objects.all()
    form = forms.FrontPortBulkDisconnectForm


class FrontPortBulkDeleteView(BulkDeleteView):
    queryset = FrontPort.objects.all()
    filterset = filters.FrontPortFilterSet
    table = tables.FrontPortTable
    default_return_url = 'dcim:frontport_list'


#
# Rear ports
#

class RearPortListView(ObjectListView):
    queryset = RearPort.objects.prefetch_related('device', 'device__tenant', 'device__site', 'cable')
    filterset = filters.RearPortFilterSet
    filterset_form = forms.RearPortFilterForm
    table = tables.RearPortDetailTable
    action_buttons = ('import', 'export')


class RearPortCreateView(ComponentCreateView):
    queryset = RearPort.objects.all()
    form = forms.RearPortCreateForm
    model_form = forms.RearPortForm
    template_name = 'dcim/device_component_add.html'


class RearPortEditView(ObjectEditView):
    queryset = RearPort.objects.all()
    model_form = forms.RearPortForm


class RearPortDeleteView(ObjectDeleteView):
    queryset = RearPort.objects.all()


class RearPortBulkImportView(BulkImportView):
    queryset = RearPort.objects.all()
    model_form = forms.RearPortCSVForm
    table = tables.RearPortImportTable
    default_return_url = 'dcim:rearport_list'


class RearPortBulkEditView(BulkEditView):
    queryset = RearPort.objects.all()
    filterset = filters.RearPortFilterSet
    table = tables.RearPortTable
    form = forms.RearPortBulkEditForm


class RearPortBulkRenameView(BulkRenameView):
    queryset = RearPort.objects.all()
    form = forms.RearPortBulkRenameForm


class RearPortBulkDisconnectView(BulkDisconnectView):
    queryset = RearPort.objects.all()
    form = forms.RearPortBulkDisconnectForm


class RearPortBulkDeleteView(BulkDeleteView):
    queryset = RearPort.objects.all()
    filterset = filters.RearPortFilterSet
    table = tables.RearPortTable
    default_return_url = 'dcim:rearport_list'


#
# Device bays
#

class DeviceBayListView(ObjectListView):
    queryset = DeviceBay.objects.prefetch_related(
        'device', 'device__site', 'installed_device', 'installed_device__site'
    )
    filterset = filters.DeviceBayFilterSet
    filterset_form = forms.DeviceBayFilterForm
    table = tables.DeviceBayDetailTable
    action_buttons = ('import', 'export')


class DeviceBayCreateView(ComponentCreateView):
    queryset = DeviceBay.objects.all()
    form = forms.DeviceBayCreateForm
    model_form = forms.DeviceBayForm
    template_name = 'dcim/device_component_add.html'


class DeviceBayEditView(ObjectEditView):
    queryset = DeviceBay.objects.all()
    model_form = forms.DeviceBayForm


class DeviceBayDeleteView(ObjectDeleteView):
    queryset = DeviceBay.objects.all()


class DeviceBayPopulateView(ObjectEditView):
    queryset = DeviceBay.objects.all()

    def get(self, request, pk):
        device_bay = get_object_or_404(self.queryset, pk=pk)
        form = forms.PopulateDeviceBayForm(device_bay)

        return render(request, 'dcim/devicebay_populate.html', {
            'device_bay': device_bay,
            'form': form,
            'return_url': reverse('dcim:device', kwargs={'pk': device_bay.device.pk}),
        })

    def post(self, request, pk):
        device_bay = get_object_or_404(self.queryset, pk=pk)
        form = forms.PopulateDeviceBayForm(device_bay, request.POST)

        if form.is_valid():

            device_bay.installed_device = form.cleaned_data['installed_device']
            device_bay.save()
            messages.success(request, "Added {} to {}.".format(device_bay.installed_device, device_bay))

            return redirect('dcim:device', pk=device_bay.device.pk)

        return render(request, 'dcim/devicebay_populate.html', {
            'device_bay': device_bay,
            'form': form,
            'return_url': reverse('dcim:device', kwargs={'pk': device_bay.device.pk}),
        })


class DeviceBayDepopulateView(ObjectEditView):
    queryset = DeviceBay.objects.all()

    def get(self, request, pk):

        device_bay = get_object_or_404(self.queryset, pk=pk)
        form = ConfirmationForm()

        return render(request, 'dcim/devicebay_depopulate.html', {
            'device_bay': device_bay,
            'form': form,
            'return_url': reverse('dcim:device', kwargs={'pk': device_bay.device.pk}),
        })

    def post(self, request, pk):

        device_bay = get_object_or_404(self.queryset, pk=pk)
        form = ConfirmationForm(request.POST)

        if form.is_valid():

            removed_device = device_bay.installed_device
            device_bay.installed_device = None
            device_bay.save()
            messages.success(request, "{} has been removed from {}.".format(removed_device, device_bay))

            return redirect('dcim:device', pk=device_bay.device.pk)

        return render(request, 'dcim/devicebay_depopulate.html', {
            'device_bay': device_bay,
            'form': form,
            'return_url': reverse('dcim:device', kwargs={'pk': device_bay.device.pk}),
        })


class DeviceBayBulkImportView(BulkImportView):
    queryset = DeviceBay.objects.all()
    model_form = forms.DeviceBayCSVForm
    table = tables.DeviceBayImportTable
    default_return_url = 'dcim:devicebay_list'


class DeviceBayBulkEditView(BulkEditView):
    queryset = DeviceBay.objects.all()
    filterset = filters.DeviceBayFilterSet
    table = tables.DeviceBayTable
    form = forms.DeviceBayBulkEditForm


class DeviceBayBulkRenameView(BulkRenameView):
    queryset = DeviceBay.objects.all()
    form = forms.DeviceBayBulkRenameForm


class DeviceBayBulkDeleteView(BulkDeleteView):
    queryset = DeviceBay.objects.all()
    filterset = filters.DeviceBayFilterSet
    table = tables.DeviceBayTable
    default_return_url = 'dcim:devicebay_list'


#
# Bulk Device component creation
#

class DeviceBulkAddConsolePortView(BulkComponentCreateView):
    parent_model = Device
    parent_field = 'device'
    form = forms.ConsolePortBulkCreateForm
    queryset = ConsolePort.objects.all()
    model_form = forms.ConsolePortForm
    filterset = filters.DeviceFilterSet
    table = tables.DeviceTable
    default_return_url = 'dcim:device_list'


class DeviceBulkAddConsoleServerPortView(BulkComponentCreateView):
    parent_model = Device
    parent_field = 'device'
    form = forms.ConsoleServerPortBulkCreateForm
    queryset = ConsoleServerPort.objects.all()
    model_form = forms.ConsoleServerPortForm
    filterset = filters.DeviceFilterSet
    table = tables.DeviceTable
    default_return_url = 'dcim:device_list'


class DeviceBulkAddPowerPortView(BulkComponentCreateView):
    parent_model = Device
    parent_field = 'device'
    form = forms.PowerPortBulkCreateForm
    queryset = PowerPort.objects.all()
    model_form = forms.PowerPortForm
    filterset = filters.DeviceFilterSet
    table = tables.DeviceTable
    default_return_url = 'dcim:device_list'


class DeviceBulkAddPowerOutletView(BulkComponentCreateView):
    parent_model = Device
    parent_field = 'device'
    form = forms.PowerOutletBulkCreateForm
    queryset = PowerOutlet.objects.all()
    model_form = forms.PowerOutletForm
    filterset = filters.DeviceFilterSet
    table = tables.DeviceTable
    default_return_url = 'dcim:device_list'


class DeviceBulkAddInterfaceView(BulkComponentCreateView):
    parent_model = Device
    parent_field = 'device'
    form = forms.InterfaceBulkCreateForm
    queryset = Interface.objects.all()
    model_form = forms.InterfaceForm
    filterset = filters.DeviceFilterSet
    table = tables.DeviceTable
    default_return_url = 'dcim:device_list'


# class DeviceBulkAddFrontPortView(BulkComponentCreateView):
#     parent_model = Device
#     parent_field = 'device'
#     form = forms.FrontPortBulkCreateForm
#     queryset = FrontPort.objects.all()
#     model_form = forms.FrontPortForm
#     filterset = filters.DeviceFilterSet
#     table = tables.DeviceTable
#     default_return_url = 'dcim:device_list'


class DeviceBulkAddRearPortView(BulkComponentCreateView):
    parent_model = Device
    parent_field = 'device'
    form = forms.RearPortBulkCreateForm
    queryset = RearPort.objects.all()
    model_form = forms.RearPortForm
    filterset = filters.DeviceFilterSet
    table = tables.DeviceTable
    default_return_url = 'dcim:device_list'


class DeviceBulkAddDeviceBayView(BulkComponentCreateView):
    parent_model = Device
    parent_field = 'device'
    form = forms.DeviceBayBulkCreateForm
    queryset = DeviceBay.objects.all()
    model_form = forms.DeviceBayForm
    filterset = filters.DeviceFilterSet
    table = tables.DeviceTable
    default_return_url = 'dcim:device_list'


#
# Cables
#

class CableListView(ObjectListView):
    queryset = Cable.objects.prefetch_related(
        'termination_a', 'termination_b'
    )
    filterset = filters.CableFilterSet
    filterset_form = forms.CableFilterForm
    table = tables.CableTable
    action_buttons = ('import', 'export')


class CableView(ObjectView):
    queryset = Cable.objects.all()

    def get(self, request, pk):

        cable = get_object_or_404(self.queryset, pk=pk)

        return render(request, 'dcim/cable.html', {
            'cable': cable,
        })


class CableTraceView(ObjectView):
    """
    Trace a cable path beginning from the given termination.
    """
    additional_permissions = ['dcim.view_cable']

    def dispatch(self, request, *args, **kwargs):
        model = kwargs.pop('model')
        self.queryset = model.objects.all()

        return super().dispatch(request, *args, **kwargs)

    def get(self, request, pk):

        obj = get_object_or_404(self.queryset, pk=pk)
        path, split_ends = obj.trace()
        total_length = sum(
            [entry[1]._abs_length for entry in path if entry[1] and entry[1]._abs_length]
        )

        return render(request, 'dcim/cable_trace.html', {
            'obj': obj,
            'trace': path,
            'split_ends': split_ends,
            'total_length': total_length,
        })


class CableCreateView(PermissionRequiredMixin, GetReturnURLMixin, View):
    permission_required = 'dcim.add_cable'
    template_name = 'dcim/cable_connect.html'

    def dispatch(self, request, *args, **kwargs):

        termination_a_type = kwargs.get('termination_a_type')
        termination_a_id = kwargs.get('termination_a_id')

        termination_b_type_name = kwargs.get('termination_b_type')
        self.termination_b_type = ContentType.objects.get(model=termination_b_type_name.replace('-', ''))

        self.obj = Cable(
            termination_a=termination_a_type.objects.get(pk=termination_a_id),
            termination_b_type=self.termination_b_type
        )
        self.form_class = {
            'console-port': forms.ConnectCableToConsolePortForm,
            'console-server-port': forms.ConnectCableToConsoleServerPortForm,
            'power-port': forms.ConnectCableToPowerPortForm,
            'power-outlet': forms.ConnectCableToPowerOutletForm,
            'interface': forms.ConnectCableToInterfaceForm,
            'front-port': forms.ConnectCableToFrontPortForm,
            'rear-port': forms.ConnectCableToRearPortForm,
            'power-feed': forms.ConnectCableToPowerFeedForm,
            'circuit-termination': forms.ConnectCableToCircuitTerminationForm,
        }[termination_b_type_name]

        return super().dispatch(request, *args, **kwargs)

    def get(self, request, *args, **kwargs):

        # Parse initial data manually to avoid setting field values as lists
        initial_data = {k: request.GET[k] for k in request.GET}

        # Set initial site and rack based on side A termination (if not already set)
        if 'termination_b_site' not in initial_data:
            initial_data['termination_b_site'] = getattr(self.obj.termination_a.parent, 'site', None)
        if 'termination_b_rack' not in initial_data:
            initial_data['termination_b_rack'] = getattr(self.obj.termination_a.parent, 'rack', None)

        form = self.form_class(instance=self.obj, initial=initial_data)

        return render(request, self.template_name, {
            'obj': self.obj,
            'obj_type': Cable._meta.verbose_name,
            'termination_b_type': self.termination_b_type.name,
            'form': form,
            'return_url': self.get_return_url(request, self.obj),
        })

    def post(self, request, *args, **kwargs):

        form = self.form_class(request.POST, request.FILES, instance=self.obj)

        if form.is_valid():
            obj = form.save()

            msg = 'Created cable <a href="{}">{}</a>'.format(
                obj.get_absolute_url(),
                escape(obj)
            )
            messages.success(request, mark_safe(msg))

            if '_addanother' in request.POST:
                return redirect(request.get_full_path())

            return_url = form.cleaned_data.get('return_url')
            if return_url is not None and is_safe_url(url=return_url, allowed_hosts=request.get_host()):
                return redirect(return_url)
            else:
                return redirect(self.get_return_url(request, obj))

        return render(request, self.template_name, {
            'obj': self.obj,
            'obj_type': Cable._meta.verbose_name,
            'termination_b_type': self.termination_b_type.name,
            'form': form,
            'return_url': self.get_return_url(request, self.obj),
        })


class CableEditView(ObjectEditView):
    queryset = Cable.objects.all()
    model_form = forms.CableForm
    template_name = 'dcim/cable_edit.html'
    default_return_url = 'dcim:cable_list'


class CableDeleteView(ObjectDeleteView):
    queryset = Cable.objects.all()
    default_return_url = 'dcim:cable_list'


class CableBulkImportView(BulkImportView):
    queryset = Cable.objects.all()
    model_form = forms.CableCSVForm
    table = tables.CableTable
    default_return_url = 'dcim:cable_list'


class CableBulkEditView(BulkEditView):
    queryset = Cable.objects.prefetch_related('termination_a', 'termination_b')
    filterset = filters.CableFilterSet
    table = tables.CableTable
    form = forms.CableBulkEditForm
    default_return_url = 'dcim:cable_list'


class CableBulkDeleteView(BulkDeleteView):
    queryset = Cable.objects.prefetch_related('termination_a', 'termination_b')
    filterset = filters.CableFilterSet
    table = tables.CableTable
    default_return_url = 'dcim:cable_list'


#
# Connections
#

class ConsoleConnectionsListView(ObjectListView):
    queryset = ConsolePort.objects.prefetch_related(
        'device', 'connected_endpoint__device'
    ).filter(
        connected_endpoint__isnull=False
    ).order_by(
        'cable', 'connected_endpoint__device__name', 'connected_endpoint__name'
    )
    filterset = filters.ConsoleConnectionFilterSet
    filterset_form = forms.ConsoleConnectionFilterForm
    table = tables.ConsoleConnectionTable
    template_name = 'dcim/console_connections_list.html'

    def queryset_to_csv(self):
        csv_data = [
            # Headers
            ','.join(['console_server', 'port', 'device', 'console_port', 'connection_status'])
        ]
        for obj in self.queryset:
            csv = csv_format([
                obj.connected_endpoint.device.identifier if obj.connected_endpoint else None,
                obj.connected_endpoint.name if obj.connected_endpoint else None,
                obj.device.identifier,
                obj.name,
                obj.get_connection_status_display(),
            ])
            csv_data.append(csv)

        return '\n'.join(csv_data)


class PowerConnectionsListView(ObjectListView):
    queryset = PowerPort.objects.prefetch_related(
        'device', '_connected_poweroutlet__device'
    ).filter(
        _connected_poweroutlet__isnull=False
    ).order_by(
        'cable', '_connected_poweroutlet__device__name', '_connected_poweroutlet__name'
    )
    filterset = filters.PowerConnectionFilterSet
    filterset_form = forms.PowerConnectionFilterForm
    table = tables.PowerConnectionTable
    template_name = 'dcim/power_connections_list.html'

    def queryset_to_csv(self):
        csv_data = [
            # Headers
            ','.join(['pdu', 'outlet', 'device', 'power_port', 'connection_status'])
        ]
        for obj in self.queryset:
            csv = csv_format([
                obj.connected_endpoint.device.identifier if obj.connected_endpoint else None,
                obj.connected_endpoint.name if obj.connected_endpoint else None,
                obj.device.identifier,
                obj.name,
                obj.get_connection_status_display(),
            ])
            csv_data.append(csv)

        return '\n'.join(csv_data)


class InterfaceConnectionsListView(ObjectListView):
    queryset = Interface.objects.prefetch_related(
        'device', 'cable', '_connected_interface__device'
    ).filter(
        # Avoid duplicate connections by only selecting the lower PK in a connected pair
        _connected_interface__isnull=False,
        pk__lt=F('_connected_interface')
    ).order_by(
        'device'
    )
    filterset = filters.InterfaceConnectionFilterSet
    filterset_form = forms.InterfaceConnectionFilterForm
    table = tables.InterfaceConnectionTable
    template_name = 'dcim/interface_connections_list.html'

    def queryset_to_csv(self):
        csv_data = [
            # Headers
            ','.join([
                'device_a', 'interface_a', 'device_b', 'interface_b', 'connection_status'
            ])
        ]
        for obj in self.queryset:
            csv = csv_format([
                obj.connected_endpoint.device.identifier if obj.connected_endpoint else None,
                obj.connected_endpoint.name if obj.connected_endpoint else None,
                obj.device.identifier,
                obj.name,
                obj.get_connection_status_display(),
            ])
            csv_data.append(csv)

        return '\n'.join(csv_data)


#
# Inventory items
#

class InventoryItemListView(ObjectListView):
    queryset = InventoryItem.objects.prefetch_related('device', 'manufacturer')
    filterset = filters.InventoryItemFilterSet
    filterset_form = forms.InventoryItemFilterForm
    table = tables.InventoryItemTable
    action_buttons = ('import', 'export')


class InventoryItemEditView(ObjectEditView):
    queryset = InventoryItem.objects.all()
    model_form = forms.InventoryItemForm


class InventoryItemCreateView(ComponentCreateView):
    queryset = InventoryItem.objects.all()
    form = forms.InventoryItemCreateForm
    model_form = forms.InventoryItemForm
    template_name = 'dcim/device_component_add.html'


class InventoryItemDeleteView(ObjectDeleteView):
    queryset = InventoryItem.objects.all()


class InventoryItemBulkImportView(BulkImportView):
    queryset = InventoryItem.objects.all()
    model_form = forms.InventoryItemCSVForm
    table = tables.InventoryItemTable
    default_return_url = 'dcim:inventoryitem_list'


class InventoryItemBulkEditView(BulkEditView):
    queryset = InventoryItem.objects.prefetch_related('device', 'manufacturer')
    filterset = filters.InventoryItemFilterSet
    table = tables.InventoryItemTable
    form = forms.InventoryItemBulkEditForm
    default_return_url = 'dcim:inventoryitem_list'


class InventoryItemBulkDeleteView(BulkDeleteView):
    queryset = InventoryItem.objects.prefetch_related('device', 'manufacturer')
    table = tables.InventoryItemTable
    template_name = 'dcim/inventoryitem_bulk_delete.html'
    default_return_url = 'dcim:inventoryitem_list'


#
# Virtual chassis
#

class VirtualChassisListView(ObjectListView):
    queryset = VirtualChassis.objects.prefetch_related('master').annotate(member_count=Count('members'))
    table = tables.VirtualChassisTable
    filterset = filters.VirtualChassisFilterSet
    filterset_form = forms.VirtualChassisFilterForm
    action_buttons = ('export',)


class VirtualChassisView(ObjectView):
    queryset = VirtualChassis.objects.prefetch_related('members')

    def get(self, request, pk):
        virtualchassis = get_object_or_404(self.queryset, pk=pk)

        return render(request, 'dcim/virtualchassis.html', {
            'virtualchassis': virtualchassis,
        })


class VirtualChassisCreateView(PermissionRequiredMixin, View):
    permission_required = 'dcim.add_virtualchassis'

    def post(self, request):

        # Get the list of devices being added to a VirtualChassis
        pk_form = forms.DeviceSelectionForm(request.POST)
        pk_form.full_clean()
        if not pk_form.cleaned_data.get('pk'):
            messages.warning(request, "No devices were selected.")
            return redirect('dcim:device_list')
        device_queryset = Device.objects.filter(
            pk__in=pk_form.cleaned_data.get('pk')
        ).prefetch_related('rack').order_by('vc_position')

        VCMemberFormSet = modelformset_factory(
            model=Device,
            formset=forms.BaseVCMemberFormSet,
            form=forms.DeviceVCMembershipForm,
            extra=0
        )

        if '_create' in request.POST:

            vc_form = forms.VirtualChassisForm(request.POST)
            vc_form.fields['master'].queryset = device_queryset
            formset = VCMemberFormSet(request.POST, queryset=device_queryset)

            if vc_form.is_valid() and formset.is_valid():

                with transaction.atomic():

                    # Assign each device to the VirtualChassis before saving
                    virtual_chassis = vc_form.save()
                    devices = formset.save(commit=False)
                    for device in devices:
                        device.virtual_chassis = virtual_chassis
                        device.save()

                return redirect(vc_form.cleaned_data['master'].get_absolute_url())

        else:

            vc_form = forms.VirtualChassisForm()
            vc_form.fields['master'].queryset = device_queryset
            formset = VCMemberFormSet(queryset=device_queryset)

        return render(request, 'dcim/virtualchassis_edit.html', {
            'pk_form': pk_form,
            'vc_form': vc_form,
            'formset': formset,
            'return_url': reverse('dcim:device_list'),
        })


class VirtualChassisEditView(PermissionRequiredMixin, GetReturnURLMixin, View):
    permission_required = 'dcim.change_virtualchassis'

    def get(self, request, pk):

        virtual_chassis = get_object_or_404(VirtualChassis, pk=pk)
        VCMemberFormSet = modelformset_factory(
            model=Device,
            form=forms.DeviceVCMembershipForm,
            formset=forms.BaseVCMemberFormSet,
            extra=0
        )
        members_queryset = virtual_chassis.members.prefetch_related('rack').order_by('vc_position')

        vc_form = forms.VirtualChassisForm(instance=virtual_chassis)
        vc_form.fields['master'].queryset = members_queryset
        formset = VCMemberFormSet(queryset=members_queryset)

        return render(request, 'dcim/virtualchassis_edit.html', {
            'vc_form': vc_form,
            'formset': formset,
            'return_url': self.get_return_url(request, virtual_chassis),
        })

    def post(self, request, pk):

        virtual_chassis = get_object_or_404(VirtualChassis, pk=pk)
        VCMemberFormSet = modelformset_factory(
            model=Device,
            form=forms.DeviceVCMembershipForm,
            formset=forms.BaseVCMemberFormSet,
            extra=0
        )
        members_queryset = virtual_chassis.members.prefetch_related('rack').order_by('vc_position')

        vc_form = forms.VirtualChassisForm(request.POST, instance=virtual_chassis)
        vc_form.fields['master'].queryset = members_queryset
        formset = VCMemberFormSet(request.POST, queryset=members_queryset)

        if vc_form.is_valid() and formset.is_valid():

            with transaction.atomic():

                # Save the VirtualChassis
                vc_form.save()

                # Nullify the vc_position of each member first to allow reordering without raising an IntegrityError on
                # duplicate positions. Then save each member instance.
                members = formset.save(commit=False)
                devices = Device.objects.filter(pk__in=[m.pk for m in members])
                for device in devices:
                    device.vc_position = None
                    device.save()
                for member in members:
                    member.save()

            return redirect(vc_form.cleaned_data['master'].get_absolute_url())

        return render(request, 'dcim/virtualchassis_edit.html', {
            'vc_form': vc_form,
            'formset': formset,
            'return_url': self.get_return_url(request, virtual_chassis),
        })


class VirtualChassisDeleteView(ObjectDeleteView):
    queryset = VirtualChassis.objects.all()
    default_return_url = 'dcim:device_list'


class VirtualChassisAddMemberView(PermissionRequiredMixin, GetReturnURLMixin, View):
    permission_required = 'dcim.change_virtualchassis'

    def get(self, request, pk):

        virtual_chassis = get_object_or_404(VirtualChassis, pk=pk)

        initial_data = {k: request.GET[k] for k in request.GET}
        member_select_form = forms.VCMemberSelectForm(initial=initial_data)
        membership_form = forms.DeviceVCMembershipForm(initial=initial_data)

        return render(request, 'dcim/virtualchassis_add_member.html', {
            'virtual_chassis': virtual_chassis,
            'member_select_form': member_select_form,
            'membership_form': membership_form,
            'return_url': self.get_return_url(request, virtual_chassis),
        })

    def post(self, request, pk):

        virtual_chassis = get_object_or_404(VirtualChassis, pk=pk)

        member_select_form = forms.VCMemberSelectForm(request.POST)

        if member_select_form.is_valid():

            device = member_select_form.cleaned_data['device']
            device.virtual_chassis = virtual_chassis
            data = {k: request.POST[k] for k in ['vc_position', 'vc_priority']}
            membership_form = forms.DeviceVCMembershipForm(data=data, validate_vc_position=True, instance=device)

            if membership_form.is_valid():

                membership_form.save()
                msg = 'Added member <a href="{}">{}</a>'.format(device.get_absolute_url(), escape(device))
                messages.success(request, mark_safe(msg))

                if '_addanother' in request.POST:
                    return redirect(request.get_full_path())

                return redirect(self.get_return_url(request, device))

        else:

            membership_form = forms.DeviceVCMembershipForm(data=request.POST)

        return render(request, 'dcim/virtualchassis_add_member.html', {
            'virtual_chassis': virtual_chassis,
            'member_select_form': member_select_form,
            'membership_form': membership_form,
            'return_url': self.get_return_url(request, virtual_chassis),
        })


class VirtualChassisRemoveMemberView(PermissionRequiredMixin, GetReturnURLMixin, View):
    permission_required = 'dcim.change_virtualchassis'

    def get(self, request, pk):

        device = get_object_or_404(Device, pk=pk, virtual_chassis__isnull=False)
        form = ConfirmationForm(initial=request.GET)

        return render(request, 'dcim/virtualchassis_remove_member.html', {
            'device': device,
            'form': form,
            'return_url': self.get_return_url(request, device),
        })

    def post(self, request, pk):

        device = get_object_or_404(Device, pk=pk, virtual_chassis__isnull=False)
        form = ConfirmationForm(request.POST)

        # Protect master device from being removed
        virtual_chassis = VirtualChassis.objects.filter(master=device).first()
        if virtual_chassis is not None:
            msg = 'Unable to remove master device {} from the virtual chassis.'.format(escape(device))
            messages.error(request, mark_safe(msg))
            return redirect(device.get_absolute_url())

        if form.is_valid():

            devices = Device.objects.filter(pk=device.pk)
            for device in devices:
                device.virtual_chassis = None
                device.vc_position = None
                device.vc_priority = None
                device.save()

            msg = 'Removed {} from virtual chassis {}'.format(device, device.virtual_chassis)
            messages.success(request, msg)

            return redirect(self.get_return_url(request, device))

        return render(request, 'dcim/virtualchassis_remove_member.html', {
            'device': device,
            'form': form,
            'return_url': self.get_return_url(request, device),
        })


class VirtualChassisBulkEditView(BulkEditView):
    queryset = VirtualChassis.objects.all()
    filterset = filters.VirtualChassisFilterSet
    table = tables.VirtualChassisTable
    form = forms.VirtualChassisBulkEditForm
    default_return_url = 'dcim:virtualchassis_list'


class VirtualChassisBulkDeleteView(BulkDeleteView):
    queryset = VirtualChassis.objects.all()
    filterset = filters.VirtualChassisFilterSet
    table = tables.VirtualChassisTable
    default_return_url = 'dcim:virtualchassis_list'


#
# Power panels
#

class PowerPanelListView(ObjectListView):
    queryset = PowerPanel.objects.prefetch_related(
        'site', 'rack_group'
    ).annotate(
        powerfeed_count=Count('powerfeeds')
    )
    filterset = filters.PowerPanelFilterSet
    filterset_form = forms.PowerPanelFilterForm
    table = tables.PowerPanelTable


class PowerPanelView(ObjectView):
    queryset = PowerPanel.objects.prefetch_related('site', 'rack_group')

    def get(self, request, pk):

        powerpanel = get_object_or_404(self.queryset, pk=pk)
        powerfeed_table = tables.PowerFeedTable(
            data=PowerFeed.objects.filter(power_panel=powerpanel).prefetch_related('rack'),
            orderable=False
        )
        powerfeed_table.exclude = ['power_panel']

        return render(request, 'dcim/powerpanel.html', {
            'powerpanel': powerpanel,
            'powerfeed_table': powerfeed_table,
        })


class PowerPanelEditView(ObjectEditView):
    queryset = PowerPanel.objects.all()
    model_form = forms.PowerPanelForm
    default_return_url = 'dcim:powerpanel_list'


class PowerPanelDeleteView(ObjectDeleteView):
    queryset = PowerPanel.objects.all()
    default_return_url = 'dcim:powerpanel_list'


class PowerPanelBulkImportView(BulkImportView):
    queryset = PowerPanel.objects.all()
    model_form = forms.PowerPanelCSVForm
    table = tables.PowerPanelTable
    default_return_url = 'dcim:powerpanel_list'


class PowerPanelBulkEditView(BulkEditView):
    queryset = PowerPanel.objects.prefetch_related('site', 'rack_group')
    filterset = filters.PowerPanelFilterSet
    table = tables.PowerPanelTable
    form = forms.PowerPanelBulkEditForm
    default_return_url = 'dcim:powerpanel_list'


class PowerPanelBulkDeleteView(BulkDeleteView):
    queryset = PowerPanel.objects.prefetch_related(
        'site', 'rack_group'
    ).annotate(
        rack_count=Count('powerfeeds')
    )
    filterset = filters.PowerPanelFilterSet
    table = tables.PowerPanelTable
    default_return_url = 'dcim:powerpanel_list'


#
# Power feeds
#

class PowerFeedListView(ObjectListView):
    queryset = PowerFeed.objects.prefetch_related(
        'power_panel', 'rack'
    )
    filterset = filters.PowerFeedFilterSet
    filterset_form = forms.PowerFeedFilterForm
    table = tables.PowerFeedTable


class PowerFeedView(ObjectView):
    queryset = PowerFeed.objects.prefetch_related('power_panel', 'rack')

    def get(self, request, pk):

        powerfeed = get_object_or_404(self.queryset, pk=pk)

        return render(request, 'dcim/powerfeed.html', {
            'powerfeed': powerfeed,
        })


class PowerFeedEditView(ObjectEditView):
    queryset = PowerFeed.objects.all()
    model_form = forms.PowerFeedForm
    template_name = 'dcim/powerfeed_edit.html'
    default_return_url = 'dcim:powerfeed_list'


class PowerFeedDeleteView(ObjectDeleteView):
    queryset = PowerFeed.objects.all()
    default_return_url = 'dcim:powerfeed_list'


class PowerFeedBulkImportView(BulkImportView):
    queryset = PowerFeed.objects.all()
    model_form = forms.PowerFeedCSVForm
    table = tables.PowerFeedTable
    default_return_url = 'dcim:powerfeed_list'


class PowerFeedBulkEditView(BulkEditView):
    queryset = PowerFeed.objects.prefetch_related('power_panel', 'rack')
    filterset = filters.PowerFeedFilterSet
    table = tables.PowerFeedTable
    form = forms.PowerFeedBulkEditForm
    default_return_url = 'dcim:powerfeed_list'


class PowerFeedBulkDeleteView(BulkDeleteView):
    queryset = PowerFeed.objects.prefetch_related('power_panel', 'rack')
    filterset = filters.PowerFeedFilterSet
    table = tables.PowerFeedTable
    default_return_url = 'dcim:powerfeed_list'<|MERGE_RESOLUTION|>--- conflicted
+++ resolved
@@ -986,18 +986,12 @@
 
 class DeviceView(ObjectView):
     queryset = Device.objects.prefetch_related(
-        'site__region', 'rack__group', 'tenant__group', 'device_role', 'platform'
+        'site__region', 'rack__group', 'tenant__group', 'device_role', 'platform', 'primary_ip4', 'primary_ip6'
     )
 
     def get(self, request, pk):
 
-<<<<<<< HEAD
         device = get_object_or_404(self.queryset, pk=pk)
-=======
-        device = get_object_or_404(Device.objects.prefetch_related(
-            'site__region', 'rack__group', 'tenant__group', 'device_role', 'platform', 'primary_ip4', 'primary_ip6'
-        ), pk=pk)
->>>>>>> 28a14cf5
 
         # VirtualChassis members
         if device.virtual_chassis is not None:
