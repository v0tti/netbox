import django_filters
from django.contrib.auth.models import User
from django.db.models import Q

from extras.filters import CustomFieldFilterSet, LocalConfigContextFilter, CreatedUpdatedFilterSet
from tenancy.filtersets import TenancyFilterSet
from tenancy.models import Tenant
from utilities.constants import COLOR_CHOICES
from utilities.filters import (
    MultiValueCharFilter, MultiValueMACAddressFilter, MultiValueNumberFilter, NameSlugSearchFilterSet, NumericInFilter,
    TagFilter, TreeNodeMultipleChoiceFilter,
)
from virtualization.models import Cluster
from .choices import *
from .constants import *
from .models import (
    Cable, ConsolePort, ConsolePortTemplate, ConsoleServerPort, ConsoleServerPortTemplate, Device, DeviceBay,
    DeviceBayTemplate, DeviceRole, DeviceType, FrontPort, FrontPortTemplate, Interface, InterfaceTemplate,
    InventoryItem, Manufacturer, Platform, PowerFeed, PowerOutlet, PowerOutletTemplate, PowerPanel, PowerPort,
    PowerPortTemplate, Rack, RackGroup, RackReservation, RackRole, RearPort, RearPortTemplate, Region, Site,
    VirtualChassis,
)


class RegionFilter(NameSlugSearchFilterSet):
    parent_id = django_filters.ModelMultipleChoiceFilter(
        queryset=Region.objects.all(),
        label='Parent region (ID)',
    )
    parent = django_filters.ModelMultipleChoiceFilter(
        field_name='parent__slug',
        queryset=Region.objects.all(),
        to_field_name='slug',
        label='Parent region (slug)',
    )

    class Meta:
        model = Region
        fields = ['id', 'name', 'slug']


class SiteFilter(TenancyFilterSet, CustomFieldFilterSet, CreatedUpdatedFilterSet):
    id__in = NumericInFilter(
        field_name='id',
        lookup_expr='in'
    )
    q = django_filters.CharFilter(
        method='search',
        label='Search',
    )
    status = django_filters.MultipleChoiceFilter(
        choices=SiteStatusChoices,
        null_value=None
    )
    region_id = TreeNodeMultipleChoiceFilter(
        queryset=Region.objects.all(),
        field_name='region__in',
        label='Region (ID)',
    )
    region = TreeNodeMultipleChoiceFilter(
        queryset=Region.objects.all(),
        field_name='region__in',
        to_field_name='slug',
        label='Region (slug)',
    )
    tag = TagFilter()

    class Meta:
        model = Site
        fields = [
            'id', 'name', 'slug', 'facility', 'asn', 'latitude', 'longitude', 'contact_name', 'contact_phone',
            'contact_email',
        ]

    def search(self, queryset, name, value):
        if not value.strip():
            return queryset
        qs_filter = (
            Q(name__icontains=value) |
            Q(facility__icontains=value) |
            Q(description__icontains=value) |
            Q(physical_address__icontains=value) |
            Q(shipping_address__icontains=value) |
            Q(contact_name__icontains=value) |
            Q(contact_phone__icontains=value) |
            Q(contact_email__icontains=value) |
            Q(comments__icontains=value)
        )
        try:
            qs_filter |= Q(asn=int(value.strip()))
        except ValueError:
            pass
        return queryset.filter(qs_filter)


class RackGroupFilter(NameSlugSearchFilterSet):
    site_id = django_filters.ModelMultipleChoiceFilter(
        queryset=Site.objects.all(),
        label='Site (ID)',
    )
    site = django_filters.ModelMultipleChoiceFilter(
        field_name='site__slug',
        queryset=Site.objects.all(),
        to_field_name='slug',
        label='Site (slug)',
    )

    class Meta:
        model = RackGroup
        fields = ['id', 'name', 'slug']


class RackRoleFilter(NameSlugSearchFilterSet):

    class Meta:
        model = RackRole
        fields = ['id', 'name', 'slug', 'color']


class RackFilter(TenancyFilterSet, CustomFieldFilterSet, CreatedUpdatedFilterSet):
    id__in = NumericInFilter(
        field_name='id',
        lookup_expr='in'
    )
    q = django_filters.CharFilter(
        method='search',
        label='Search',
    )
    site_id = django_filters.ModelMultipleChoiceFilter(
        queryset=Site.objects.all(),
        label='Site (ID)',
    )
    site = django_filters.ModelMultipleChoiceFilter(
        field_name='site__slug',
        queryset=Site.objects.all(),
        to_field_name='slug',
        label='Site (slug)',
    )
    group_id = django_filters.ModelMultipleChoiceFilter(
        queryset=RackGroup.objects.all(),
        label='Group (ID)',
    )
    group = django_filters.ModelMultipleChoiceFilter(
        field_name='group__slug',
        queryset=RackGroup.objects.all(),
        to_field_name='slug',
        label='Group',
    )
    status = django_filters.MultipleChoiceFilter(
        choices=RackStatusChoices,
        null_value=None
    )
    role_id = django_filters.ModelMultipleChoiceFilter(
        queryset=RackRole.objects.all(),
        label='Role (ID)',
    )
    role = django_filters.ModelMultipleChoiceFilter(
        field_name='role__slug',
        queryset=RackRole.objects.all(),
        to_field_name='slug',
        label='Role (slug)',
    )
    serial = django_filters.CharFilter(
        lookup_expr='iexact'
    )
    tag = TagFilter()

    class Meta:
        model = Rack
        fields = [
            'id', 'name', 'facility_id', 'asset_tag', 'type', 'width', 'u_height', 'desc_units',
            'outer_width', 'outer_depth', 'outer_unit',
        ]

    def search(self, queryset, name, value):
        if not value.strip():
            return queryset
        return queryset.filter(
            Q(name__icontains=value) |
            Q(facility_id__icontains=value) |
            Q(serial__icontains=value.strip()) |
            Q(asset_tag__icontains=value.strip()) |
            Q(comments__icontains=value)
        )


class RackReservationFilter(TenancyFilterSet):
    id__in = NumericInFilter(
        field_name='id',
        lookup_expr='in'
    )
    q = django_filters.CharFilter(
        method='search',
        label='Search',
    )
    rack_id = django_filters.ModelMultipleChoiceFilter(
        queryset=Rack.objects.all(),
        label='Rack (ID)',
    )
    site_id = django_filters.ModelMultipleChoiceFilter(
        field_name='rack__site',
        queryset=Site.objects.all(),
        label='Site (ID)',
    )
    site = django_filters.ModelMultipleChoiceFilter(
        field_name='rack__site__slug',
        queryset=Site.objects.all(),
        to_field_name='slug',
        label='Site (slug)',
    )
    group_id = django_filters.ModelMultipleChoiceFilter(
        field_name='rack__group',
        queryset=RackGroup.objects.all(),
        label='Group (ID)',
    )
    group = django_filters.ModelMultipleChoiceFilter(
        field_name='rack__group__slug',
        queryset=RackGroup.objects.all(),
        to_field_name='slug',
        label='Group',
    )
    user_id = django_filters.ModelMultipleChoiceFilter(
        queryset=User.objects.all(),
        label='User (ID)',
    )
    user = django_filters.ModelMultipleChoiceFilter(
        field_name='user',
        queryset=User.objects.all(),
        to_field_name='username',
        label='User (name)',
    )

    class Meta:
        model = RackReservation
        fields = ['created']

    def search(self, queryset, name, value):
        if not value.strip():
            return queryset
        return queryset.filter(
            Q(rack__name__icontains=value) |
            Q(rack__facility_id__icontains=value) |
            Q(user__username__icontains=value) |
            Q(description__icontains=value)
        )


class ManufacturerFilter(NameSlugSearchFilterSet):

    class Meta:
        model = Manufacturer
        fields = ['id', 'name', 'slug']


class DeviceTypeFilter(CustomFieldFilterSet, CreatedUpdatedFilterSet):
    id__in = NumericInFilter(
        field_name='id',
        lookup_expr='in'
    )
    q = django_filters.CharFilter(
        method='search',
        label='Search',
    )
    manufacturer_id = django_filters.ModelMultipleChoiceFilter(
        queryset=Manufacturer.objects.all(),
        label='Manufacturer (ID)',
    )
    manufacturer = django_filters.ModelMultipleChoiceFilter(
        field_name='manufacturer__slug',
        queryset=Manufacturer.objects.all(),
        to_field_name='slug',
        label='Manufacturer (slug)',
    )
    console_ports = django_filters.BooleanFilter(
        method='_console_ports',
        label='Has console ports',
    )
    console_server_ports = django_filters.BooleanFilter(
        method='_console_server_ports',
        label='Has console server ports',
    )
    power_ports = django_filters.BooleanFilter(
        method='_power_ports',
        label='Has power ports',
    )
    power_outlets = django_filters.BooleanFilter(
        method='_power_outlets',
        label='Has power outlets',
    )
    interfaces = django_filters.BooleanFilter(
        method='_interfaces',
        label='Has interfaces',
    )
    pass_through_ports = django_filters.BooleanFilter(
        method='_pass_through_ports',
        label='Has pass-through ports',
    )
    tag = TagFilter()

    class Meta:
        model = DeviceType
        fields = [
            'model', 'slug', 'part_number', 'u_height', 'is_full_depth', 'subdevice_role',
        ]

    def search(self, queryset, name, value):
        if not value.strip():
            return queryset
        return queryset.filter(
            Q(manufacturer__name__icontains=value) |
            Q(model__icontains=value) |
            Q(part_number__icontains=value) |
            Q(comments__icontains=value)
        )

    def _console_ports(self, queryset, name, value):
        return queryset.exclude(consoleport_templates__isnull=value)

    def _console_server_ports(self, queryset, name, value):
        return queryset.exclude(consoleserverport_templates__isnull=value)

    def _power_ports(self, queryset, name, value):
        return queryset.exclude(powerport_templates__isnull=value)

    def _power_outlets(self, queryset, name, value):
        return queryset.exclude(poweroutlet_templates__isnull=value)

    def _interfaces(self, queryset, name, value):
        return queryset.exclude(interface_templates__isnull=value)

    def _pass_through_ports(self, queryset, name, value):
        return queryset.exclude(
            frontport_templates__isnull=value,
            rearport_templates__isnull=value
        )


class DeviceTypeComponentFilterSet(NameSlugSearchFilterSet):
    devicetype_id = django_filters.ModelMultipleChoiceFilter(
        queryset=DeviceType.objects.all(),
        field_name='device_type_id',
        label='Device type (ID)',
    )


class ConsolePortTemplateFilter(DeviceTypeComponentFilterSet):

    class Meta:
        model = ConsolePortTemplate
        fields = ['id', 'name', 'type']


class ConsoleServerPortTemplateFilter(DeviceTypeComponentFilterSet):

    class Meta:
        model = ConsoleServerPortTemplate
        fields = ['id', 'name', 'type']


class PowerPortTemplateFilter(DeviceTypeComponentFilterSet):

    class Meta:
        model = PowerPortTemplate
        fields = ['id', 'name', 'type', 'maximum_draw', 'allocated_draw']


class PowerOutletTemplateFilter(DeviceTypeComponentFilterSet):

    class Meta:
        model = PowerOutletTemplate
        fields = ['id', 'name', 'type', 'feed_leg']


class InterfaceTemplateFilter(DeviceTypeComponentFilterSet):

    class Meta:
        model = InterfaceTemplate
        fields = ['id', 'name', 'type', 'mgmt_only']


class FrontPortTemplateFilter(DeviceTypeComponentFilterSet):

    class Meta:
        model = FrontPortTemplate
        fields = ['id', 'name', 'type']


class RearPortTemplateFilter(DeviceTypeComponentFilterSet):

    class Meta:
        model = RearPortTemplate
        fields = ['id', 'name', 'type', 'positions']


class DeviceBayTemplateFilter(DeviceTypeComponentFilterSet):

    class Meta:
        model = DeviceBayTemplate
        fields = ['id', 'name']


class DeviceRoleFilter(NameSlugSearchFilterSet):

    class Meta:
        model = DeviceRole
        fields = ['id', 'name', 'slug', 'color', 'vm_role']


class PlatformFilter(NameSlugSearchFilterSet):
    manufacturer_id = django_filters.ModelMultipleChoiceFilter(
        field_name='manufacturer',
        queryset=Manufacturer.objects.all(),
        label='Manufacturer (ID)',
    )
    manufacturer = django_filters.ModelMultipleChoiceFilter(
        field_name='manufacturer__slug',
        queryset=Manufacturer.objects.all(),
        to_field_name='slug',
        label='Manufacturer (slug)',
    )

    class Meta:
        model = Platform
        fields = ['id', 'name', 'slug', 'napalm_driver']


class DeviceFilter(LocalConfigContextFilter, TenancyFilterSet, CustomFieldFilterSet, CreatedUpdatedFilterSet):
    id__in = NumericInFilter(
        field_name='id',
        lookup_expr='in'
    )
    q = django_filters.CharFilter(
        method='search',
        label='Search',
    )
    manufacturer_id = django_filters.ModelMultipleChoiceFilter(
        field_name='device_type__manufacturer',
        queryset=Manufacturer.objects.all(),
        label='Manufacturer (ID)',
    )
    manufacturer = django_filters.ModelMultipleChoiceFilter(
        field_name='device_type__manufacturer__slug',
        queryset=Manufacturer.objects.all(),
        to_field_name='slug',
        label='Manufacturer (slug)',
    )
    device_type_id = django_filters.ModelMultipleChoiceFilter(
        queryset=DeviceType.objects.all(),
        label='Device type (ID)',
    )
    role_id = django_filters.ModelMultipleChoiceFilter(
        field_name='device_role_id',
        queryset=DeviceRole.objects.all(),
        label='Role (ID)',
    )
    role = django_filters.ModelMultipleChoiceFilter(
        field_name='device_role__slug',
        queryset=DeviceRole.objects.all(),
        to_field_name='slug',
        label='Role (slug)',
    )
    platform_id = django_filters.ModelMultipleChoiceFilter(
        queryset=Platform.objects.all(),
        label='Platform (ID)',
    )
    platform = django_filters.ModelMultipleChoiceFilter(
        field_name='platform__slug',
        queryset=Platform.objects.all(),
        to_field_name='slug',
        label='Platform (slug)',
    )
    region_id = TreeNodeMultipleChoiceFilter(
        queryset=Region.objects.all(),
        field_name='site__region__in',
        label='Region (ID)',
    )
    region = TreeNodeMultipleChoiceFilter(
        queryset=Region.objects.all(),
        field_name='site__region__in',
        to_field_name='slug',
        label='Region (slug)',
    )
    site_id = django_filters.ModelMultipleChoiceFilter(
        queryset=Site.objects.all(),
        label='Site (ID)',
    )
    site = django_filters.ModelMultipleChoiceFilter(
        field_name='site__slug',
        queryset=Site.objects.all(),
        to_field_name='slug',
        label='Site name (slug)',
    )
    rack_group_id = django_filters.ModelMultipleChoiceFilter(
        field_name='rack__group',
        queryset=RackGroup.objects.all(),
        label='Rack group (ID)',
    )
    rack_id = django_filters.ModelMultipleChoiceFilter(
        field_name='rack',
        queryset=Rack.objects.all(),
        label='Rack (ID)',
    )
    cluster_id = django_filters.ModelMultipleChoiceFilter(
        queryset=Cluster.objects.all(),
        label='VM cluster (ID)',
    )
    model = django_filters.ModelMultipleChoiceFilter(
        field_name='device_type__slug',
        queryset=DeviceType.objects.all(),
        to_field_name='slug',
        label='Device model (slug)',
    )
    status = django_filters.MultipleChoiceFilter(
        choices=DeviceStatusChoices,
        null_value=None
    )
    is_full_depth = django_filters.BooleanFilter(
        field_name='device_type__is_full_depth',
        label='Is full depth',
    )
    mac_address = MultiValueMACAddressFilter(
        field_name='interfaces__mac_address',
        label='MAC address',
    )
    serial = django_filters.CharFilter(
        lookup_expr='iexact'
    )
    has_primary_ip = django_filters.BooleanFilter(
        method='_has_primary_ip',
        label='Has a primary IP',
    )
    virtual_chassis_id = django_filters.ModelMultipleChoiceFilter(
        field_name='virtual_chassis',
        queryset=VirtualChassis.objects.all(),
        label='Virtual chassis (ID)',
    )
    virtual_chassis_member = django_filters.BooleanFilter(
        method='_virtual_chassis_member',
        label='Is a virtual chassis member'
    )
    console_ports = django_filters.BooleanFilter(
        method='_console_ports',
        label='Has console ports',
    )
    console_server_ports = django_filters.BooleanFilter(
        method='_console_server_ports',
        label='Has console server ports',
    )
    power_ports = django_filters.BooleanFilter(
        method='_power_ports',
        label='Has power ports',
    )
    power_outlets = django_filters.BooleanFilter(
        method='_power_outlets',
        label='Has power outlets',
    )
    interfaces = django_filters.BooleanFilter(
        method='_interfaces',
        label='Has interfaces',
    )
    pass_through_ports = django_filters.BooleanFilter(
        method='_pass_through_ports',
        label='Has pass-through ports',
    )
    tag = TagFilter()

    class Meta:
        model = Device
        fields = ['id', 'name', 'asset_tag', 'face', 'position', 'vc_position', 'vc_priority']

    def search(self, queryset, name, value):
        if not value.strip():
            return queryset
        return queryset.filter(
            Q(name__icontains=value) |
            Q(serial__icontains=value.strip()) |
            Q(inventory_items__serial__icontains=value.strip()) |
            Q(asset_tag__icontains=value.strip()) |
            Q(comments__icontains=value)
        ).distinct()

    def _has_primary_ip(self, queryset, name, value):
        if value:
            return queryset.filter(
                Q(primary_ip4__isnull=False) |
                Q(primary_ip6__isnull=False)
            )
        else:
            return queryset.exclude(
                Q(primary_ip4__isnull=False) |
                Q(primary_ip6__isnull=False)
            )

    def _virtual_chassis_member(self, queryset, name, value):
        return queryset.exclude(virtual_chassis__isnull=value)

    def _console_ports(self, queryset, name, value):
        return queryset.exclude(consoleports__isnull=value)

    def _console_server_ports(self, queryset, name, value):
        return queryset.exclude(consoleserverports__isnull=value)

    def _power_ports(self, queryset, name, value):
        return queryset.exclude(powerports__isnull=value)

    def _power_outlets(self, queryset, name, value):
        return queryset.exclude(poweroutlets__isnull=value)

    def _interfaces(self, queryset, name, value):
        return queryset.exclude(interfaces__isnull=value)

    def _pass_through_ports(self, queryset, name, value):
        return queryset.exclude(
            frontports__isnull=value,
            rearports__isnull=value
        )


class DeviceComponentFilterSet(django_filters.FilterSet):
    q = django_filters.CharFilter(
        method='search',
        label='Search',
    )
    region_id = django_filters.ModelMultipleChoiceFilter(
        field_name='device__site__region',
        queryset=Region.objects.all(),
        label='Region (ID)',
    )
    region = django_filters.ModelMultipleChoiceFilter(
        field_name='device__site__region__in',
        queryset=Region.objects.all(),
        label='Region name (slug)',
    )
    site_id = django_filters.ModelMultipleChoiceFilter(
        field_name='device__site',
        queryset=Site.objects.all(),
        label='Site (ID)',
    )
    site = django_filters.ModelMultipleChoiceFilter(
        field_name='device__site__slug',
        queryset=Site.objects.all(),
        label='Site name (slug)',
    )
    device_id = django_filters.ModelMultipleChoiceFilter(
        queryset=Device.objects.all(),
        label='Device (ID)',
    )
    device = django_filters.ModelChoiceFilter(
        queryset=Device.objects.all(),
        to_field_name='name',
        label='Device (name)',
    )
    tag = TagFilter()

    def search(self, queryset, name, value):
        if not value.strip():
            return queryset
        return queryset.filter(
            Q(name__icontains=value) |
            Q(description__icontains=value)
        )


class ConsolePortFilter(DeviceComponentFilterSet):
    type = django_filters.MultipleChoiceFilter(
        choices=ConsolePortTypeChoices,
        null_value=None
    )
    cabled = django_filters.BooleanFilter(
        field_name='cable',
        lookup_expr='isnull',
        exclude=True
    )

    class Meta:
        model = ConsolePort
        fields = ['id', 'name', 'description', 'connection_status']


class ConsoleServerPortFilter(DeviceComponentFilterSet):
    type = django_filters.MultipleChoiceFilter(
        choices=ConsolePortTypeChoices,
        null_value=None
    )
    cabled = django_filters.BooleanFilter(
        field_name='cable',
        lookup_expr='isnull',
        exclude=True
    )

    class Meta:
        model = ConsoleServerPort
        fields = ['id', 'name', 'description', 'connection_status']


class PowerPortFilter(DeviceComponentFilterSet):
    type = django_filters.MultipleChoiceFilter(
        choices=PowerPortTypeChoices,
        null_value=None
    )
    cabled = django_filters.BooleanFilter(
        field_name='cable',
        lookup_expr='isnull',
        exclude=True
    )

    class Meta:
        model = PowerPort
        fields = ['id', 'name', 'maximum_draw', 'allocated_draw', 'description', 'connection_status']


class PowerOutletFilter(DeviceComponentFilterSet):
    type = django_filters.MultipleChoiceFilter(
        choices=PowerOutletTypeChoices,
        null_value=None
    )
    cabled = django_filters.BooleanFilter(
        field_name='cable',
        lookup_expr='isnull',
        exclude=True
    )

    class Meta:
        model = PowerOutlet
        fields = ['id', 'name', 'feed_leg', 'description', 'connection_status']


class InterfaceFilter(django_filters.FilterSet):
    """
    Not using DeviceComponentFilterSet for Interfaces because we need to check for VirtualChassis membership.
    """
    q = django_filters.CharFilter(
        method='search',
        label='Search',
    )
<<<<<<< HEAD
    region_id = django_filters.ModelMultipleChoiceFilter(
        field_name='device__site__region',
        queryset=Region.objects.all(),
        label='Region (ID)',
    )
    region = django_filters.ModelMultipleChoiceFilter(
        field_name='device__site__region__in',
        queryset=Region.objects.all(),
        label='Region name (slug)',
    )
    site_id = django_filters.ModelMultipleChoiceFilter(
        field_name='device__site',
        queryset=Site.objects.all(),
        label='Site (ID)',
    )
    site = django_filters.ModelMultipleChoiceFilter(
        field_name='device__site__slug',
        to_field_name='slug',
        queryset=Site.objects.all(),
        label='Site name (slug)',
    )
    device = django_filters.CharFilter(
=======
    device = MultiValueCharFilter(
>>>>>>> 3c36bec2
        method='filter_device',
        field_name='name',
        label='Device',
    )
    device_id = MultiValueNumberFilter(
        method='filter_device_id',
        field_name='pk',
        label='Device (ID)',
    )
    cabled = django_filters.BooleanFilter(
        field_name='cable',
        lookup_expr='isnull',
        exclude=True
    )
    kind = django_filters.CharFilter(
        method='filter_kind',
        label='Kind of interface',
    )
    lag_id = django_filters.ModelMultipleChoiceFilter(
        field_name='lag',
        queryset=Interface.objects.all(),
        label='LAG interface (ID)',
    )
    mac_address = MultiValueMACAddressFilter()
    tag = TagFilter()
    vlan_id = django_filters.CharFilter(
        method='filter_vlan_id',
        label='Assigned VLAN'
    )
    vlan = django_filters.CharFilter(
        method='filter_vlan',
        label='Assigned VID'
    )
    type = django_filters.MultipleChoiceFilter(
        choices=InterfaceTypeChoices,
        null_value=None
    )

    class Meta:
        model = Interface
        fields = ['id', 'name', 'connection_status', 'type', 'enabled', 'mtu', 'mgmt_only', 'mode', 'description']

    def search(self, queryset, name, value):
        if not value.strip():
            return queryset
        return queryset.filter(
            Q(name__icontains=value) |
            Q(description__icontains=value)
        ).distinct()

    def filter_device(self, queryset, name, value):
        try:
            devices = Device.objects.filter(**{'{}__in'.format(name): value})
            vc_interface_ids = []
            for device in devices:
                vc_interface_ids.extend(device.vc_interfaces.values_list('id', flat=True))
            return queryset.filter(pk__in=vc_interface_ids)
        except Device.DoesNotExist:
            return queryset.none()

    def filter_device_id(self, queryset, name, id_list):
        # Include interfaces belonging to peer virtual chassis members
        vc_interface_ids = []
        try:
            devices = Device.objects.filter(pk__in=id_list)
            for device in devices:
                vc_interface_ids += device.vc_interfaces.values_list('id', flat=True)
            return queryset.filter(pk__in=vc_interface_ids)
        except Device.DoesNotExist:
            return queryset.none()

    def filter_vlan_id(self, queryset, name, value):
        value = value.strip()
        if not value:
            return queryset
        return queryset.filter(
            Q(untagged_vlan_id=value) |
            Q(tagged_vlans=value)
        )

    def filter_vlan(self, queryset, name, value):
        value = value.strip()
        if not value:
            return queryset
        return queryset.filter(
            Q(untagged_vlan_id__vid=value) |
            Q(tagged_vlans__vid=value)
        )

    def filter_kind(self, queryset, name, value):
        value = value.strip().lower()
        return {
            'physical': queryset.exclude(type__in=NONCONNECTABLE_IFACE_TYPES),
            'virtual': queryset.filter(type__in=VIRTUAL_IFACE_TYPES),
            'wireless': queryset.filter(type__in=WIRELESS_IFACE_TYPES),
        }.get(value, queryset.none())


class FrontPortFilter(DeviceComponentFilterSet):
    cabled = django_filters.BooleanFilter(
        field_name='cable',
        lookup_expr='isnull',
        exclude=True
    )

    class Meta:
        model = FrontPort
        fields = ['id', 'name', 'type', 'description']


class RearPortFilter(DeviceComponentFilterSet):
    cabled = django_filters.BooleanFilter(
        field_name='cable',
        lookup_expr='isnull',
        exclude=True
    )

    class Meta:
        model = RearPort
        fields = ['id', 'name', 'type', 'positions', 'description']


class DeviceBayFilter(DeviceComponentFilterSet):

    class Meta:
        model = DeviceBay
        fields = ['id', 'name', 'description']


class InventoryItemFilter(DeviceComponentFilterSet):
    q = django_filters.CharFilter(
        method='search',
        label='Search',
    )
    device_id = django_filters.ModelChoiceFilter(
        queryset=Device.objects.all(),
        label='Device (ID)',
    )
    device = django_filters.ModelChoiceFilter(
        queryset=Device.objects.all(),
        to_field_name='name',
        label='Device (name)',
    )
    parent_id = django_filters.ModelMultipleChoiceFilter(
        queryset=InventoryItem.objects.all(),
        label='Parent inventory item (ID)',
    )
    manufacturer_id = django_filters.ModelMultipleChoiceFilter(
        queryset=Manufacturer.objects.all(),
        label='Manufacturer (ID)',
    )
    manufacturer = django_filters.ModelMultipleChoiceFilter(
        field_name='manufacturer__slug',
        queryset=Manufacturer.objects.all(),
        to_field_name='slug',
        label='Manufacturer (slug)',
    )
    serial = django_filters.CharFilter(
        lookup_expr='iexact'
    )

    class Meta:
        model = InventoryItem
        fields = ['id', 'name', 'part_id', 'asset_tag', 'discovered']

    def search(self, queryset, name, value):
        if not value.strip():
            return queryset
        qs_filter = (
            Q(name__icontains=value) |
            Q(part_id__icontains=value) |
            Q(serial__iexact=value) |
            Q(asset_tag__iexact=value) |
            Q(description__icontains=value)
        )
        return queryset.filter(qs_filter)


class VirtualChassisFilter(django_filters.FilterSet):
    q = django_filters.CharFilter(
        method='search',
        label='Search',
    )
    site_id = django_filters.ModelMultipleChoiceFilter(
        field_name='master__site',
        queryset=Site.objects.all(),
        label='Site (ID)',
    )
    site = django_filters.ModelMultipleChoiceFilter(
        field_name='master__site__slug',
        queryset=Site.objects.all(),
        to_field_name='slug',
        label='Site name (slug)',
    )
    tenant_id = django_filters.ModelMultipleChoiceFilter(
        field_name='master__tenant',
        queryset=Tenant.objects.all(),
        label='Tenant (ID)',
    )
    tenant = django_filters.ModelMultipleChoiceFilter(
        field_name='master__tenant__slug',
        queryset=Tenant.objects.all(),
        to_field_name='slug',
        label='Tenant (slug)',
    )
    tag = TagFilter()

    class Meta:
        model = VirtualChassis
        fields = ['id', 'domain']

    def search(self, queryset, name, value):
        if not value.strip():
            return queryset
        qs_filter = (
            Q(master__name__icontains=value) |
            Q(domain__icontains=value)
        )
        return queryset.filter(qs_filter)


class CableFilter(django_filters.FilterSet):
    q = django_filters.CharFilter(
        method='search',
        label='Search',
    )
    type = django_filters.MultipleChoiceFilter(
        choices=CableTypeChoices
    )
    status = django_filters.MultipleChoiceFilter(
        choices=CableStatusChoices
    )
    color = django_filters.MultipleChoiceFilter(
        choices=COLOR_CHOICES
    )
    device_id = MultiValueNumberFilter(
        method='filter_device'
    )
    device = MultiValueNumberFilter(
        method='filter_device',
        field_name='device__name'
    )
    rack_id = MultiValueNumberFilter(
        method='filter_device',
        field_name='device__rack_id'
    )
    rack = MultiValueNumberFilter(
        method='filter_device',
        field_name='device__rack__name'
    )
    site_id = MultiValueNumberFilter(
        method='filter_device',
        field_name='device__site_id'
    )
    site = MultiValueNumberFilter(
        method='filter_device',
        field_name='device__site__slug'
    )

    class Meta:
        model = Cable
        fields = ['id', 'label', 'length', 'length_unit']

    def search(self, queryset, name, value):
        if not value.strip():
            return queryset
        return queryset.filter(label__icontains=value)

    def filter_device(self, queryset, name, value):
        queryset = queryset.filter(
            Q(**{'_termination_a_{}__in'.format(name): value}) |
            Q(**{'_termination_b_{}__in'.format(name): value})
        )
        return queryset


class ConsoleConnectionFilter(django_filters.FilterSet):
    site = django_filters.CharFilter(
        method='filter_site',
        label='Site (slug)',
    )
    device = django_filters.CharFilter(
        method='filter_device',
        label='Device',
    )

    class Meta:
        model = ConsolePort
        fields = ['name', 'connection_status']

    def filter_site(self, queryset, name, value):
        if not value.strip():
            return queryset
        return queryset.filter(connected_endpoint__device__site__slug=value)

    def filter_device(self, queryset, name, value):
        if not value.strip():
            return queryset
        return queryset.filter(
            Q(device__name__icontains=value) |
            Q(connected_endpoint__device__name__icontains=value)
        )


class PowerConnectionFilter(django_filters.FilterSet):
    site = django_filters.CharFilter(
        method='filter_site',
        label='Site (slug)',
    )
    device = django_filters.CharFilter(
        method='filter_device',
        label='Device',
    )

    class Meta:
        model = PowerPort
        fields = ['name', 'connection_status']

    def filter_site(self, queryset, name, value):
        if not value.strip():
            return queryset
        return queryset.filter(_connected_poweroutlet__device__site__slug=value)

    def filter_device(self, queryset, name, value):
        if not value.strip():
            return queryset
        return queryset.filter(
            Q(device__name__icontains=value) |
            Q(_connected_poweroutlet__device__name__icontains=value)
        )


class InterfaceConnectionFilter(django_filters.FilterSet):
    site = django_filters.CharFilter(
        method='filter_site',
        label='Site (slug)',
    )
    device = django_filters.CharFilter(
        method='filter_device',
        label='Device',
    )

    class Meta:
        model = Interface
        fields = ['connection_status']

    def filter_site(self, queryset, name, value):
        if not value.strip():
            return queryset
        return queryset.filter(
            Q(device__site__slug=value) |
            Q(_connected_interface__device__site__slug=value)
        )

    def filter_device(self, queryset, name, value):
        if not value.strip():
            return queryset
        return queryset.filter(
            Q(device__name__icontains=value) |
            Q(_connected_interface__device__name__icontains=value)
        )


class PowerPanelFilter(django_filters.FilterSet):
    id__in = NumericInFilter(
        field_name='id',
        lookup_expr='in'
    )
    q = django_filters.CharFilter(
        method='search',
        label='Search',
    )
    site_id = django_filters.ModelMultipleChoiceFilter(
        queryset=Site.objects.all(),
        label='Site (ID)',
    )
    site = django_filters.ModelMultipleChoiceFilter(
        field_name='site__slug',
        queryset=Site.objects.all(),
        to_field_name='slug',
        label='Site name (slug)',
    )
    rack_group_id = django_filters.ModelMultipleChoiceFilter(
        field_name='rack_group',
        queryset=RackGroup.objects.all(),
        label='Rack group (ID)',
    )

    class Meta:
        model = PowerPanel
        fields = ['name']

    def search(self, queryset, name, value):
        if not value.strip():
            return queryset
        qs_filter = (
            Q(name__icontains=value)
        )
        return queryset.filter(qs_filter)


class PowerFeedFilter(CustomFieldFilterSet, CreatedUpdatedFilterSet):
    id__in = NumericInFilter(
        field_name='id',
        lookup_expr='in'
    )
    q = django_filters.CharFilter(
        method='search',
        label='Search',
    )
    site_id = django_filters.ModelMultipleChoiceFilter(
        field_name='power_panel__site',
        queryset=Site.objects.all(),
        label='Site (ID)',
    )
    site = django_filters.ModelMultipleChoiceFilter(
        field_name='power_panel__site__slug',
        queryset=Site.objects.all(),
        to_field_name='slug',
        label='Site name (slug)',
    )
    power_panel_id = django_filters.ModelMultipleChoiceFilter(
        queryset=PowerPanel.objects.all(),
        label='Power panel (ID)',
    )
    rack_id = django_filters.ModelMultipleChoiceFilter(
        field_name='rack',
        queryset=Rack.objects.all(),
        label='Rack (ID)',
    )
    tag = TagFilter()

    class Meta:
        model = PowerFeed
        fields = ['name', 'status', 'type', 'supply', 'phase', 'voltage', 'amperage', 'max_utilization']

    def search(self, queryset, name, value):
        if not value.strip():
            return queryset
        qs_filter = (
            Q(name__icontains=value) |
            Q(comments__icontains=value)
        )
        return queryset.filter(qs_filter)<|MERGE_RESOLUTION|>--- conflicted
+++ resolved
@@ -733,7 +733,6 @@
         method='search',
         label='Search',
     )
-<<<<<<< HEAD
     region_id = django_filters.ModelMultipleChoiceFilter(
         field_name='device__site__region',
         queryset=Region.objects.all(),
@@ -755,10 +754,7 @@
         queryset=Site.objects.all(),
         label='Site name (slug)',
     )
-    device = django_filters.CharFilter(
-=======
     device = MultiValueCharFilter(
->>>>>>> 3c36bec2
         method='filter_device',
         field_name='name',
         label='Device',
