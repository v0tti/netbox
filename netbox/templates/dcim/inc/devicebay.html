{% load helpers %}

<tr class="devicebay">
    {% if perms.dcim.change_devicebay or perms.dcim.delete_devicebay %}
        <td class="pk">
            <input name="pk" type="checkbox" value="{{ devicebay.pk }}" />
        </td>
    {% endif %}

    {# Name #}
    <td>
        <i class="fa fa-fw fa-{% if devicebay.installed_device %}dot-circle-o{% else %}circle-o{% endif %}"></i> {{ devicebay.name }}
    </td>

    {# Status #}
    <td>
        {% if devicebay.installed_device %}
            <span class="label label-{{ devicebay.installed_device.get_status_class }}">
                {{ devicebay.installed_device.get_status_display }}
            </span>
        {% else %}
            <span class="label label-default">Vacant</span>
        {% endif %}
    </td>

    {# Description #}
    <td>
        {{ devicebay.description|placeholder }}
    </td>

    {# Installed device #}
    {% if devicebay.installed_device %}
        <td>
            <a href="{% url 'dcim:device' pk=devicebay.installed_device.pk %}">{{ devicebay.installed_device }}</a>
        </td>
        <td>
            <span>{{ devicebay.installed_device.device_type.display_name }}</span>
        </td>
    {% else %}
        <td colspan="2"></td>
    {% endif %}
<<<<<<< HEAD

    {# Actions #}
    <td class="text-right">
=======
    <td class="text-right noprint">
>>>>>>> 28331dfd
        {% if perms.dcim.change_devicebay %}
            {% if devicebay.installed_device %}
                <a href="{% url 'dcim:devicebay_depopulate' pk=devicebay.pk %}" class="btn btn-danger btn-xs">
                    <i class="glyphicon glyphicon-remove" aria-hidden="true" title="Remove device"></i>
                </a>
            {% else %}
                <a href="{% url 'dcim:devicebay_populate' pk=devicebay.pk %}" class="btn btn-success btn-xs">
                    <i class="glyphicon glyphicon-plus" aria-hidden="true" title="Install device"></i>
                </a>
            {% endif %}
            <a href="{% url 'dcim:devicebay_edit' pk=devicebay.pk %}" class="btn btn-info btn-xs">
                <i class="glyphicon glyphicon-pencil" aria-hidden="true" title="Edit device bay"></i>
            </a>
        {% endif %}
        {% if perms.dcim.delete_devicebay %}
            {% if devicebay.installed_device %}
                <button class="btn btn-danger btn-xs" disabled="disabled">
                    <i class="glyphicon glyphicon-trash" aria-hidden="true"></i>
                </button>
            {% else %}
                <a href="{% url 'dcim:devicebay_delete' pk=devicebay.pk %}?return_url={{ device.get_absolute_url }}" class="btn btn-danger btn-xs">
                    <i class="glyphicon glyphicon-trash" aria-hidden="true" title="Delete device bay"></i>
                </a>
            {% endif %}
        {% endif %}
    </td>
</tr><|MERGE_RESOLUTION|>--- conflicted
+++ resolved
@@ -39,13 +39,8 @@
     {% else %}
         <td colspan="2"></td>
     {% endif %}
-<<<<<<< HEAD
 
-    {# Actions #}
-    <td class="text-right">
-=======
     <td class="text-right noprint">
->>>>>>> 28331dfd
         {% if perms.dcim.change_devicebay %}
             {% if devicebay.installed_device %}
                 <a href="{% url 'dcim:devicebay_depopulate' pk=devicebay.pk %}" class="btn btn-danger btn-xs">
